--- conflicted
+++ resolved
@@ -43,20 +43,16 @@
     IAnyType
 } from "../../internal"
 
-<<<<<<< HEAD
 export interface IExtendedObservableMap<T> extends ObservableMap<string, T> {
     put(value: T | any): T | any // downtype to any, again, because we cannot type the snapshot, see
-=======
-export interface IExtendedObservableMap<T> extends ObservableMap<string | number, T> {
-    put(value: T | any): this // downtype to any, again, because we cannot type the snapshot, see
-}
-
-export function mapToString(this: ObservableMap<any, any>) {
-    return `${getStateTreeNode(this as IStateTreeNode)}(${this.size} items)`
->>>>>>> d2292d93
 }
 
 const needsIdentifierError = `Map.put can only be used to store complex values that have an identifier type attribute`
+
+function get(this: ObservableMap, key: any): any {
+    // maybe this is over-enthousiastic? normalize numeric keys to strings
+    return ObservableMap.prototype.get.call(this, "" + key)
+}
 
 function put(this: ObservableMap<any, any>, value: any) {
     if (!!!value) fail(`Map.put cannot be used to set empty values`)
@@ -181,21 +177,11 @@
         return "Map<string, " + this.subType.describe() + ">"
     }
 
-<<<<<<< HEAD
     createNewInstance(childNodes: IChildNodesMap) {
         const instance = observable.map(childNodes, mobxShallow)
         addHiddenFinalProp(instance, "put", put)
+        addHiddenFinalProp(instance, "get", get)
         return instance
-=======
-    createNewInstance = () => {
-        // const identifierAttr = getIdentifierAttribute(this.subType)
-        const map = observable.map({}, mobxShallow)
-        addHiddenFinalProp(map, "put", put)
-        const _get = map.get
-        addHiddenFinalProp(map, "get", (key: string | number) => _get.call(map, "" + key))
-        addHiddenFinalProp(map, "toString", mapToString)
-        return map
->>>>>>> d2292d93
     }
 
     finalizeNewInstance(node: INode) {
