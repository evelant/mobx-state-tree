import { union, nullType, optional, IType, isType, frozen, fail, TypeFlags } from "../../internal"

const optionalNullType = optional(nullType, null)

/**
 * Maybe will make a type nullable, and also null by default.
 *
 * @export
 * @alias types.maybe
 * @template S
 * @template T
 * @param {IType<S, T>} type The type to make nullable
 * @returns {(IType<S | null | undefined, T | null>)}
 */
export function maybe<C, S, T>(
    type: IType<C, S, T>
): IType<S | null | undefined, S | null, T | null> & { flags: TypeFlags.Optional } {
    if (process.env.NODE_ENV !== "production") {
        if (!isType(type))
            fail("expected a mobx-state-tree type as first argument, got " + type + " instead")
        if (type === frozen) {
            fail(
                "Unable to declare `types.maybe(types.frozen)`. Frozen already accepts `null`. Consider using `types.optional(types.frozen, null)` instead."
            )
        }
    }
<<<<<<< HEAD
    return union(type, optionalNullType)
=======
    return union(optionalNullType, type) as any
>>>>>>> 881e7d8e
}<|MERGE_RESOLUTION|>--- conflicted
+++ resolved
@@ -24,9 +24,5 @@
             )
         }
     }
-<<<<<<< HEAD
-    return union(type, optionalNullType)
-=======
-    return union(optionalNullType, type) as any
->>>>>>> 881e7d8e
+    return union(type, optionalNullType) as any
 }