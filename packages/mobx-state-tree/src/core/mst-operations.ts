import { isComputedProp, isObservableProp } from "mobx"
import { ExtractS, ExtractT, IAnyStateTreeNode, ExtractC, IType } from "../internal"

export type TypeOrStateTreeNodeToStateTreeNode<
    T extends IAnyType | IAnyStateTreeNode
> = T extends IAnyStateTreeNode
    ? T
    : T extends IType<infer TC, infer TS, infer TT> ? ExtractIStateTreeNode<T, TC, TS, TT> : never

/**
 * Returns the _actual_ type of the given tree node. (Or throws)
 *
 * @export
 * @param {IStateTreeNode} object
 * @returns {IAnyType}
 */
export function getType(object: IAnyStateTreeNode) {
    return getStateTreeNode(object).type
}

/**
 * Returns the _declared_ type of the given sub property of an object, array or map.
 *
 * @example
 * const Box = types.model({ x: 0, y: 0 })
 * const box = Box.create()
 *
 * console.log(getChildType(box, "x").name) // 'number'
 *
 * @export
 * @param {IStateTreeNode} object
 * @param {string} child
 * @returns {IAnyType}
 */
export function getChildType(object: IAnyStateTreeNode, child: string) {
    return getStateTreeNode(object).getChildType(child)
}

/**
 * Registers a function that will be invoked for each mutation that is applied to the provided model instance, or to any of its children.
 * See [patches](https://github.com/mobxjs/mobx-state-tree#patches) for more details. onPatch events are emitted immediately and will not await the end of a transaction.
 * Patches can be used to deep observe a model tree.
 *
 * @export
 * @param {Object} target the model instance from which to receive patches
 * @param {(patch: IJsonPatch, reversePatch) => void} callback the callback that is invoked for each patch. The reversePatch is a patch that would actually undo the emitted patch
 * @returns {IDisposer} function to remove the listener
 */
export function onPatch(
    target: IAnyStateTreeNode,
    callback: (patch: IJsonPatch, reversePatch: IJsonPatch) => void
): IDisposer {
    // check all arguments
    if (process.env.NODE_ENV !== "production") {
        if (!isStateTreeNode(target))
            fail("expected first argument to be a mobx-state-tree node, got " + target + " instead")
        if (typeof callback !== "function")
            fail("expected second argument to be a function, got " + callback + " instead")
    }
    return getStateTreeNode(target).onPatch(callback)
}

/**
 * Registers a function that is invoked whenever a new snapshot for the given model instance is available.
 * The listener will only be fire at the and of the current MobX (trans)action.
 * See [snapshots](https://github.com/mobxjs/mobx-state-tree#snapshots) for more details.
 *
 * @export
 * @param {Object} target
 * @param {(snapshot: any) => void} callback
 * @returns {IDisposer}
 */
export function onSnapshot<S>(
    target: IStateTreeNode<any, S>,
    callback: (snapshot: S) => void
): IDisposer {
    // check all arguments
    if (process.env.NODE_ENV !== "production") {
        if (!isStateTreeNode(target))
            fail("expected first argument to be a mobx-state-tree node, got " + target + " instead")
        if (typeof callback !== "function")
            fail("expected second argument to be a function, got " + callback + " instead")
    }
    return getStateTreeNode(target).onSnapshot(callback)
}

/**
 * Applies a JSON-patch to the given model instance or bails out if the patch couldn't be applied
 * See [patches](https://github.com/mobxjs/mobx-state-tree#patches) for more details.
 *
 * Can apply a single past, or an array of patches.
 *
 * @export
 * @param {Object} target
 * @param {IJsonPatch} patch
 * @returns
 */
export function applyPatch(
    target: IAnyStateTreeNode,
    patch: IJsonPatch | ReadonlyArray<IJsonPatch>
) {
    // check all arguments
    if (process.env.NODE_ENV !== "production") {
        if (!isStateTreeNode(target))
            fail("expected first argument to be a mobx-state-tree node, got " + target + " instead")
        if (typeof patch !== "object")
            fail("expected second argument to be an object or array, got " + patch + " instead")
    }
    getStateTreeNode(target).applyPatches(asArray(patch))
}

export interface IPatchRecorder {
    patches: ReadonlyArray<IJsonPatch>
    inversePatches: ReadonlyArray<IJsonPatch>
    stop(): any
    replay(target?: IAnyStateTreeNode): any
    undo(target?: IAnyStateTreeNode): void
}

/**
 * Small abstraction around `onPatch` and `applyPatch`, attaches a patch listener to a tree and records all the patches.
 * Returns an recorder object with the following signature:
 *
 * @example
 * export interface IPatchRecorder {
 *      // the recorded patches
 *      patches: IJsonPatch[]
 *      // the inverse of the recorded patches
 *      inversePatches: IJsonPatch[]
 *      // stop recording patches
 *      stop(target?: IStateTreeNode): any
 *      // resume recording patches
 *      resume()
 *      // apply all the recorded patches on the given target (the original subject if omitted)
 *      replay(target?: IStateTreeNode): any
 *      // reverse apply the recorded patches on the given target  (the original subject if omitted)
 *      // stops the recorder if not already stopped
 *      undo(): void
 * }
 *
 * @export
 * @param {IStateTreeNode} subject
 * @returns {IPatchRecorder}
 */
export function recordPatches(subject: IAnyStateTreeNode): IPatchRecorder {
    // check all arguments
    if (process.env.NODE_ENV !== "production") {
        if (!isStateTreeNode(subject))
            fail(
                "expected first argument to be a mobx-state-tree node, got " + subject + " instead"
            )
    }

    let disposer: IDisposer | null = null
    function resume() {
        if (disposer) return
        disposer = onPatch(subject, (patch, inversePatch) => {
            recorder.rawPatches.push([patch, inversePatch])
        })
    }

    let recorder = {
        rawPatches: [] as [IJsonPatch, IJsonPatch][],
        get patches() {
            return this.rawPatches.map(([a]) => a)
        },
        get inversePatches() {
            return this.rawPatches.map(([_, b]) => b)
        },
        stop() {
            if (disposer) disposer()
            disposer = null
        },
        resume,
        replay(target?: IAnyStateTreeNode) {
            applyPatch(target || subject, recorder.patches)
        },
        undo(target?: IAnyStateTreeNode) {
            applyPatch(target || subject, recorder.inversePatches.slice().reverse())
        }
    }
    resume()
    return recorder
}

/**
 * The inverse of `unprotect`
 *
 * @export
 * @param {IStateTreeNode} target
 *
 */
export function protect(target: IAnyStateTreeNode) {
    // check all arguments
    if (process.env.NODE_ENV !== "production") {
        if (!isStateTreeNode(target))
            fail("expected first argument to be a mobx-state-tree node, got " + target + " instead")
    }
    const node = getStateTreeNode(target)
    if (!node.isRoot) fail("`protect` can only be invoked on root nodes")
    node.isProtectionEnabled = true
}

/**
 * By default it is not allowed to directly modify a model. Models can only be modified through actions.
 * However, in some cases you don't care about the advantages (like replayability, traceability, etc) this yields.
 * For example because you are building a PoC or don't have any middleware attached to your tree.
 *
 * In that case you can disable this protection by calling `unprotect` on the root of your tree.
 *
 * @example
 * const Todo = types.model({
 *     done: false
 * }).actions(self => ({
 *     toggle() {
 *         self.done = !self.done
 *     }
 * }))
 *
 * const todo = Todo.create()
 * todo.done = true // throws!
 * todo.toggle() // OK
 * unprotect(todo)
 * todo.done = false // OK
 */
export function unprotect(target: IAnyStateTreeNode) {
    // check all arguments
    if (process.env.NODE_ENV !== "production") {
        if (!isStateTreeNode(target))
            fail("expected first argument to be a mobx-state-tree node, got " + target + " instead")
    }
    const node = getStateTreeNode(target)
    if (!node.isRoot) fail("`unprotect` can only be invoked on root nodes")
    node.isProtectionEnabled = false
}

/**
 * Returns true if the object is in protected mode, @see protect
 */
export function isProtected(target: IAnyStateTreeNode): boolean {
    return getStateTreeNode(target).isProtected
}

/**
 * Applies a snapshot to a given model instances. Patch and snapshot listeners will be invoked as usual.
 *
 * @export
 * @param {Object} target
 * @param {Object} snapshot
 * @returns
 */
export function applySnapshot<C>(target: IStateTreeNode<C, any>, snapshot: C) {
    // check all arguments
    if (process.env.NODE_ENV !== "production") {
        if (!isStateTreeNode(target))
            fail("expected first argument to be a mobx-state-tree node, got " + target + " instead")
    }
    return getStateTreeNode(target).applySnapshot(snapshot)
}

/**
 * Calculates a snapshot from the given model instance. The snapshot will always reflect the latest state but use
 * structural sharing where possible. Doesn't require MobX transactions to be completed.
 *
 * @export
 * @param {Object} target
 * @param {boolean} applyPostProcess = true, by default the postProcessSnapshot gets applied
 * @returns {*}
 */
export function getSnapshot<S>(target: IStateTreeNode<any, S>, applyPostProcess = true): S {
    // check all arguments
    if (process.env.NODE_ENV !== "production") {
        if (!isStateTreeNode(target))
            fail("expected first argument to be a mobx-state-tree node, got " + target + " instead")
    }
    const node = getStateTreeNode(target)
    if (applyPostProcess) return node.snapshot

    return freeze(node.type.getSnapshot(node, false))
}

/**
 * Given a model instance, returns `true` if the object has a parent, that is, is part of another object, map or array
 *
 * @export
 * @param {Object} target
 * @param {number} depth = 1, how far should we look upward?
 * @returns {boolean}
 */
export function hasParent(target: IAnyStateTreeNode, depth: number = 1): boolean {
    // check all arguments
    if (process.env.NODE_ENV !== "production") {
        if (!isStateTreeNode(target))
            fail("expected first argument to be a mobx-state-tree node, got " + target + " instead")
        if (typeof depth !== "number")
            fail("expected second argument to be a number, got " + depth + " instead")
        if (depth < 0) fail(`Invalid depth: ${depth}, should be >= 1`)
    }
    let parent: INode | null = getStateTreeNode(target).parent
    while (parent) {
        if (--depth === 0) return true
        parent = parent.parent
    }
    return false
}

/**
 * Returns the immediate parent of this object, or throws.
 *
 * Note that the immediate parent can be either an object, map or array, and
 * doesn't necessarily refer to the parent model
 *
 * Please note that in child nodes access to the root is only possible
 * once the `afterAttach` hook has fired
 *
 *
 * @export
 * @param {Object} target
 * @param {number} depth = 1, how far should we look upward?
 * @returns {*}
 */
export function getParent<IT extends IAnyStateTreeNode | IAnyType>(
    target: IAnyStateTreeNode,
    depth = 1
<<<<<<< HEAD
): ExtractIStateTreeNode<ExtractC<IT>, ExtractS<IT>, ExtractT<IT>> {
=======
): TypeOrStateTreeNodeToStateTreeNode<IT> {
>>>>>>> 53749f89
    // check all arguments
    if (process.env.NODE_ENV !== "production") {
        if (!isStateTreeNode(target))
            fail("expected first argument to be a mobx-state-tree node, got " + target + " instead")
        if (typeof depth !== "number")
            fail("expected second argument to be a number, got " + depth + " instead")
        if (depth < 0) fail(`Invalid depth: ${depth}, should be >= 1`)
    }
    let d = depth
    let parent: INode | null = getStateTreeNode(target).parent
    while (parent) {
        if (--d === 0) return parent.storedValue
        parent = parent.parent
    }
    return fail(`Failed to find the parent of ${getStateTreeNode(target)} at depth ${depth}`)
}

/**
 * Given a model instance, returns `true` if the object has a parent of given type, that is, is part of another object, map or array
 *
 * @export
 * @param {Object} target
 * @param {IAnyType} type
 * @returns {boolean}
 */
export function hasParentOfType(target: IAnyStateTreeNode, type: IAnyType): boolean {
    // check all arguments
    if (process.env.NODE_ENV !== "production") {
        if (!isStateTreeNode(target))
            fail("expected first argument to be a mobx-state-tree node, got " + target + " instead")
        if (!isType(type))
            fail("expected second argument to be a mobx-state-tree type, got " + type + " instead")
    }
    let parent: INode | null = getStateTreeNode(target).parent
    while (parent) {
        if (type.is(parent.storedValue)) return true
        parent = parent.parent
    }
    return false
}

/**
 * Returns the target's parent of a given type, or throws.
 *
 *
 * @export
 * @param {IStateTreeNode} target
 * @param {IType<any, any, T>} type
 * @returns {T}
 */
export function getParentOfType<IT extends IAnyType>(
    target: IAnyStateTreeNode,
    type: IT
): ExtractIStateTreeNode<ExtractC<IT>, ExtractS<IT>, ExtractT<IT>> {
    // check all arguments
    if (process.env.NODE_ENV !== "production") {
        if (!isStateTreeNode(target))
            fail("expected first argument to be a mobx-state-tree node, got " + target + " instead")
        if (!isType(type))
            fail("expected second argument to be a mobx-state-tree type, got " + type + " instead")
    }

    let parent: INode | null = getStateTreeNode(target).parent
    while (parent) {
        if (type.is(parent.storedValue)) return parent.storedValue
        parent = parent.parent
    }
    return fail(`Failed to find the parent of ${getStateTreeNode(target)} of a given type`)
}

/**
 * Given an object in a model tree, returns the root object of that tree
 *
 * Please note that in child nodes access to the root is only possible
 * once the `afterAttach` hook has fired
 *
 * @export
 * @param {Object} target
 * @returns {*}
 */
export function getRoot<IT extends IAnyType | IAnyStateTreeNode>(
    target: IAnyStateTreeNode
<<<<<<< HEAD
): ExtractIStateTreeNode<ExtractC<IT>, ExtractS<IT>, ExtractT<IT>> {
=======
): TypeOrStateTreeNodeToStateTreeNode<IT> {
>>>>>>> 53749f89
    // check all arguments
    if (process.env.NODE_ENV !== "production") {
        if (!isStateTreeNode(target))
            fail("expected first argument to be a mobx-state-tree node, got " + target + " instead")
    }
    return getStateTreeNode(target).root.storedValue
}

/**
 * Returns the path of the given object in the model tree
 *
 * @export
 * @param {Object} target
 * @returns {string}
 */
export function getPath(target: IAnyStateTreeNode): string {
    // check all arguments
    if (process.env.NODE_ENV !== "production") {
        if (!isStateTreeNode(target))
            fail("expected first argument to be a mobx-state-tree node, got " + target + " instead")
    }
    return getStateTreeNode(target).path
}

/**
 * Returns the path of the given object as unescaped string array
 *
 * @export
 * @param {Object} target
 * @returns {string[]}
 */
export function getPathParts(target: IAnyStateTreeNode): string[] {
    // check all arguments
    if (process.env.NODE_ENV !== "production") {
        if (!isStateTreeNode(target))
            fail("expected first argument to be a mobx-state-tree node, got " + target + " instead")
    }
    return splitJsonPath(getStateTreeNode(target).path)
}

/**
 * Returns true if the given object is the root of a model tree
 *
 * @export
 * @param {Object} target
 * @returns {boolean}
 */
export function isRoot(target: IAnyStateTreeNode): boolean {
    // check all arguments
    if (process.env.NODE_ENV !== "production") {
        if (!isStateTreeNode(target))
            fail("expected first argument to be a mobx-state-tree node, got " + target + " instead")
    }
    return getStateTreeNode(target).isRoot
}

/**
 * Resolves a path relatively to a given object.
 * Returns undefined if no value can be found.
 *
 * @export
 * @param {Object} target
 * @param {string} path - escaped json path
 * @returns {*}
 */
export function resolvePath(target: IAnyStateTreeNode, path: string): any {
    // check all arguments
    if (process.env.NODE_ENV !== "production") {
        if (!isStateTreeNode(target))
            fail("expected first argument to be a mobx-state-tree node, got " + target + " instead")
        if (typeof path !== "string")
            fail("expected second argument to be a number, got " + path + " instead")
    }
    const node = resolveNodeByPath(getStateTreeNode(target), path)
    return node ? node.value : undefined
}

/**
 * Resolves a model instance given a root target, the type and the identifier you are searching for.
 * Returns undefined if no value can be found.
 *
 * @export
 * @param {IAnyType} type
 * @param {IStateTreeNode} target
 * @param {(string | number)} identifier
 * @returns {*}
 */
export function resolveIdentifier<IT extends IAnyType>(
    type: IT,
    target: IAnyStateTreeNode,
    identifier: string | number
): ExtractIStateTreeNode<ExtractC<IT>, ExtractS<IT>, ExtractT<IT>> | undefined {
    // check all arguments
    if (process.env.NODE_ENV !== "production") {
        if (!isType(type))
            fail("expected first argument to be a mobx-state-tree type, got " + type + " instead")
        if (!isStateTreeNode(target))
            fail(
                "expected second argument to be a mobx-state-tree node, got " + target + " instead"
            )
        if (!(typeof identifier === "string" || typeof identifier === "number"))
            fail("expected third argument to be a string or number, got " + identifier + " instead")
    }
    const node = getStateTreeNode(target).root.identifierCache!.resolve(type, "" + identifier)
    return node ? node.value : undefined
}

/**
 * Returns the identifier of the target node.
 * This is the *string normalized* identifier, which might not match the type of the identifier attribute
 *
 * @export
 * @param {IStateTreeNode} target
 * @returns {(string | null)}
 */
export function getIdentifier(target: IAnyStateTreeNode): string | null {
    // check all arguments

    if (process.env.NODE_ENV !== "production") {
        if (!isStateTreeNode(target))
            fail("expected first argument to be a mobx-state-tree node, got " + target + " instead")
    }

    return getStateTreeNode(target).identifier
}

/**
 *
 *
 * @export
 * @param {Object} target
 * @param {string} path
 * @returns {*}
 */
export function tryResolve(target: IAnyStateTreeNode, path: string): any {
    // check all arguments
    if (process.env.NODE_ENV !== "production") {
        if (!isStateTreeNode(target))
            fail("expected first argument to be a mobx-state-tree node, got " + target + " instead")
        if (typeof path !== "string")
            fail("expected second argument to be a string, got " + path + " instead")
    }
    const node = resolveNodeByPath(getStateTreeNode(target), path, false)
    if (node === undefined) return undefined
    try {
        return node.value
    } catch (e) {
        // For what ever reason not resolvable (e.g. totally not existing path, or value that cannot be fetched)
        // see test / issue: 'try resolve doesn't work #686'
        return undefined
    }
}

/**
 * Given two state tree nodes that are part of the same tree,
 * returns the shortest jsonpath needed to navigate from the one to the other
 *
 * @export
 * @param {IStateTreeNode} base
 * @param {IStateTreeNode} target
 * @returns {string}
 */
export function getRelativePath(base: IAnyStateTreeNode, target: IAnyStateTreeNode): string {
    // check all arguments
    if (process.env.NODE_ENV !== "production") {
        if (!isStateTreeNode(target))
            fail(
                "expected second argument to be a mobx-state-tree node, got " + target + " instead"
            )

        if (!isStateTreeNode(base))
            fail("expected first argument to be a mobx-state-tree node, got " + base + " instead")
    }
    return getRelativePathBetweenNodes(getStateTreeNode(base), getStateTreeNode(target))
}

/**
 * Returns a deep copy of the given state tree node as new tree.
 * Short hand for `snapshot(x) = getType(x).create(getSnapshot(x))`
 *
 * _Tip: clone will create a literal copy, including the same identifiers. To modify identifiers etc during cloning, don't use clone but take a snapshot of the tree, modify it, and create new instance_
 *
 * @export
 * @template T
 * @param {T} source
 * @param {boolean | any} keepEnvironment indicates whether the clone should inherit the same environment (`true`, the default), or not have an environment (`false`). If an object is passed in as second argument, that will act as the environment for the cloned tree.
 * @returns {T}
 */
export function clone<T extends IAnyStateTreeNode>(
    source: T,
    keepEnvironment: boolean | any = true
): T {
    // check all arguments
    if (process.env.NODE_ENV !== "production") {
        if (!isStateTreeNode(source))
            fail("expected first argument to be a mobx-state-tree node, got " + source + " instead")
    }
    const node = getStateTreeNode(source)
    return node.type.create(
        node.snapshot,
        keepEnvironment === true
            ? node.root._environment
            : keepEnvironment === false
                ? undefined
                : keepEnvironment
    ) as T // it's an object or something else
}

/**
 * Removes a model element from the state tree, and let it live on as a new state tree
 */
export function detach<T extends IAnyStateTreeNode>(target: T): T {
    // check all arguments
    if (process.env.NODE_ENV !== "production") {
        if (!isStateTreeNode(target))
            fail("expected first argument to be a mobx-state-tree node, got " + target + " instead")
    }
    getStateTreeNode(target).detach()
    return target
}

/**
 * Removes a model element from the state tree, and mark it as end-of-life; the element should not be used anymore
 */
export function destroy(target: IAnyStateTreeNode) {
    // check all arguments
    if (process.env.NODE_ENV !== "production") {
        if (!isStateTreeNode(target))
            fail("expected first argument to be a mobx-state-tree node, got " + target + " instead")
    }
    const node = getStateTreeNode(target)
    if (node.isRoot) node.die()
    else node.parent!.removeChild(node.subpath)
}

/**
 * Returns true if the given state tree node is not killed yet.
 * This means that the node is still a part of a tree, and that `destroy`
 * has not been called. If a node is not alive anymore, the only thing one can do with it
 * is requesting it's last path and snapshot
 *
 * @export
 * @param {IStateTreeNode} target
 * @returns {boolean}
 */
export function isAlive(target: IAnyStateTreeNode): boolean {
    // check all arguments
    if (process.env.NODE_ENV !== "production") {
        if (!isStateTreeNode(target))
            fail("expected first argument to be a mobx-state-tree node, got " + target + " instead")
    }
    return getStateTreeNode(target).isAlive
}

/**
 * Use this utility to register a function that should be called whenever the
 * targeted state tree node is destroyed. This is a useful alternative to managing
 * cleanup methods yourself using the `beforeDestroy` hook.
 *
 * @example
 * const Todo = types.model({
 *   title: types.string
 * }).actions(self => ({
 *   afterCreate() {
 *     const autoSaveDisposer = reaction(
 *       () => getSnapshot(self),
 *       snapshot => sendSnapshotToServerSomehow(snapshot)
 *     )
 *     // stop sending updates to server if this
 *     // instance is destroyed
 *     addDisposer(self, autoSaveDisposer)
 *   }
 * }))
 *
 * @export
 * @param {IStateTreeNode} target
 * @param {() => void} disposer
 */
export function addDisposer(target: IAnyStateTreeNode, disposer: () => void) {
    // check all arguments
    if (process.env.NODE_ENV !== "production") {
        if (!isStateTreeNode(target))
            fail("expected first argument to be a mobx-state-tree node, got " + target + " instead")
        if (typeof disposer !== "function")
            fail("expected second argument to be a function, got " + disposer + " instead")
    }
    getStateTreeNode(target).addDisposer(disposer)
}

/**
 * Returns the environment of the current state tree. For more info on environments,
 * see [Dependency injection](https://github.com/mobxjs/mobx-state-tree#dependency-injection)
 *
 * Please note that in child nodes access to the root is only possible
 * once the `afterAttach` hook has fired
 *
 * Returns an empty environment if the tree wasn't initialized with an environment
 *
 * @export
 * @param {IStateTreeNode} target
 * @returns {*}
 */
export function getEnv<T = any>(target: IAnyStateTreeNode): T {
    // check all arguments
    if (process.env.NODE_ENV !== "production") {
        if (!isStateTreeNode(target))
            fail("expected first argument to be a mobx-state-tree node, got " + target + " instead")
    }
    const node = getStateTreeNode(target)
    const env = node.root._environment
    if (!!!env) return EMPTY_OBJECT as T
    return env
}

/**
 * Performs a depth first walk through a tree
 */
export function walk(target: IAnyStateTreeNode, processor: (item: IAnyStateTreeNode) => void) {
    // check all arguments
    if (process.env.NODE_ENV !== "production") {
        if (!isStateTreeNode(target))
            fail("expected first argument to be a mobx-state-tree node, got " + target + " instead")
        if (typeof processor !== "function")
            fail("expected second argument to be a function, got " + processor + " instead")
    }
    const node = getStateTreeNode(target)
    // tslint:disable-next-line:no_unused-variable
    node.getChildren().forEach(child => {
        if (isStateTreeNode(child.storedValue)) walk(child.storedValue, processor)
    })
    processor(node.storedValue)
}

export interface IModelReflectionData {
    name: string
    properties: { [K: string]: IAnyType }
    actions: string[]
    views: string[]
    volatile: string[]
}
/**
 * Returns a reflection of the node
 *
 * @export
 * @param {IStateTreeNode} target
 * @returns {IModelReflectionData}
 */
export function getMembers(target: IAnyStateTreeNode): IModelReflectionData {
    // check all arguments
    if (process.env.NODE_ENV !== "production") {
        const node2: any = getStateTreeNode(target)
        if (!(node2.type instanceof ModelType))
            fail(
                "expected the node's type to be of the type: model" +
                    target +
                    " instead. It's likely you passed an array or a map."
            )
    }
    const node: any = getStateTreeNode(target)
    const type = node.type as ModelType<any, any>
    const props = Object.getOwnPropertyNames(target)
    const reflected: IModelReflectionData = {
        name: type.name,
        properties: { ...type.properties },
        actions: [],
        volatile: [],
        views: []
    }
    props.forEach(key => {
        if (key in reflected.properties) return
        const descriptor = Object.getOwnPropertyDescriptor(target, key)!
        if (descriptor.get) {
            if (isComputedProp(target, key)) reflected.views.push(key)
            else reflected.volatile.push(key)
            return
        }
        if (descriptor.value._isMSTAction === true) reflected.actions.push(key)
        else if (isObservableProp(target, key)) reflected.volatile.push(key)
        else reflected.views.push(key)
    })
    return reflected
}

import {
    INode,
    getStateTreeNode,
    IStateTreeNode,
    isStateTreeNode,
    IJsonPatch,
    splitJsonPath,
    asArray,
    EMPTY_OBJECT,
    fail,
    IDisposer,
    isType,
    resolveNodeByPath,
    getRelativePathBetweenNodes,
    ModelType,
    freeze,
    IAnyType,
    IMSTMap,
    ExtractIStateTreeNode,
    IMSTArray
} from "../internal"
import { ModelPrimitive } from "../types/complex-types/model"<|MERGE_RESOLUTION|>--- conflicted
+++ resolved
@@ -5,7 +5,7 @@
     T extends IAnyType | IAnyStateTreeNode
 > = T extends IAnyStateTreeNode
     ? T
-    : T extends IType<infer TC, infer TS, infer TT> ? ExtractIStateTreeNode<T, TC, TS, TT> : never
+    : T extends IType<infer TC, infer TS, infer TT> ? ExtractIStateTreeNode<TC, TS, TT> : never
 
 /**
  * Returns the _actual_ type of the given tree node. (Or throws)
@@ -322,11 +322,7 @@
 export function getParent<IT extends IAnyStateTreeNode | IAnyType>(
     target: IAnyStateTreeNode,
     depth = 1
-<<<<<<< HEAD
-): ExtractIStateTreeNode<ExtractC<IT>, ExtractS<IT>, ExtractT<IT>> {
-=======
 ): TypeOrStateTreeNodeToStateTreeNode<IT> {
->>>>>>> 53749f89
     // check all arguments
     if (process.env.NODE_ENV !== "production") {
         if (!isStateTreeNode(target))
@@ -409,11 +405,7 @@
  */
 export function getRoot<IT extends IAnyType | IAnyStateTreeNode>(
     target: IAnyStateTreeNode
-<<<<<<< HEAD
-): ExtractIStateTreeNode<ExtractC<IT>, ExtractS<IT>, ExtractT<IT>> {
-=======
 ): TypeOrStateTreeNodeToStateTreeNode<IT> {
->>>>>>> 53749f89
     // check all arguments
     if (process.env.NODE_ENV !== "production") {
         if (!isStateTreeNode(target))
