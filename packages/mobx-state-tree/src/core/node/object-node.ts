<<<<<<< HEAD
import { reaction, observable, computed, action, getAtom } from "mobx"
=======
import { reaction, computed, getAtom } from "mobx"
>>>>>>> 8cd17379
import {
    INode,
    isStateTreeNode,
    getStateTreeNode,
    IJsonPatch,
    IReversibleJsonPatch,
    splitJsonPath,
    splitPatch,
    IType,
    IDisposer,
    extend,
    fail,
    registerEventHandler,
    addReadOnlyProp,
    walk,
    IMiddleware,
    IMiddlewareHandler,
    createActionInvoker,
    NodeLifeCycle,
    IdentifierCache,
    escapeJsonPath,
    addHiddenFinalProp,
    toJSON,
    freeze,
    resolveNodeByPathParts,
    convertChildNodesToArray,
    ModelType
} from "../../internal"

let nextNodeId = 1

export interface IChildNodesMap {
    [key: string]: INode
}

export class ObjectNode implements INode {
    nodeId = ++nextNodeId
    readonly type: IType<any, any>
<<<<<<< HEAD
    storedValue: any
    @observable subpath: string = ""
    @observable protected _parent: ObjectNode | null = null
=======
    readonly storedValue: any
    subpath: string = ""
    protected _parent: ObjectNode | null = null
>>>>>>> 8cd17379
    _isRunningAction = false // only relevant for root

    identifierCache: IdentifierCache | undefined
    isProtectionEnabled = true
    readonly identifierAttribute: string | undefined
    _environment: any = undefined
    protected _autoUnbox = true // unboxing is disabled when reading child nodes
    state = NodeLifeCycle.INITIALIZING

    middlewares: IMiddleware[] | null = null
    private snapshotSubscribers: ((snapshot: any) => void)[] | null = null
    private patchSubscribers:
        | ((patch: IJsonPatch, reversePatch: IJsonPatch) => void)[]
        | null = null
    private disposers: (() => void)[] | null = null

    applyPatches(patches: IJsonPatch[]): void {
        if (!this._observableInstanceCreated) this._createObservableInstance()
        this.applyPatches(patches)
    }
    applySnapshot(snapshot: any): void {
        if (!this._observableInstanceCreated) this._createObservableInstance()
        this.applySnapshot(snapshot)
    }

    private _observableInstanceCreated: boolean = false
    private readonly _childNodes: IChildNodesMap | null = null
    private readonly _initialSnapshot: any
    private readonly _createNewInstance: (initialValue: any) => any
    private readonly _finalizeNewInstance: (node: INode, initialValue: any) => void

    constructor(
        type: IType<any, any>,
        parent: ObjectNode | null,
        subpath: string,
        environment: any,
        initialSnapshot: any,
        createNewInstance: (initialValue: any) => any,
        finalizeNewInstance: (node: INode, initialValue: any) => void
    ) {
        this._parent = parent
        this._environment = environment
<<<<<<< HEAD
        this._createNewInstance = createNewInstance
        this._finalizeNewInstance = finalizeNewInstance

        this.type = type
        this.subpath = subpath
        this.identifierAttribute = type instanceof ModelType ? type.identifierAttribute : undefined
        this.unbox = this.unbox.bind(this)
=======
>>>>>>> 8cd17379

        this._initialSnapshot = initialSnapshot

        if (!parent) {
            this.identifierCache = new IdentifierCache()
        }

        this._childNodes = type.initializeChildNodes(this, this._initialSnapshot)

        if (!parent) {
            this.identifierCache!.addNodeToCache(this)
        } else {
            parent.root.identifierCache!.addNodeToCache(this)
        }
    }

    @action
    private _createObservableInstance() {
        this.storedValue = this._createNewInstance(this._childNodes)
        this.preboot()

        addHiddenFinalProp(this.storedValue, "$treenode", this)
        addHiddenFinalProp(this.storedValue, "toJSON", toJSON)

        this._observableInstanceCreated = true
        let sawException = true
        try {
            this._isRunningAction = true
            this._finalizeNewInstance(this, this._childNodes)
            this._isRunningAction = false

            this.fireHook("afterCreate")
            this.state = NodeLifeCycle.CREATED
            sawException = false
        } finally {
            if (sawException) {
                // short-cut to die the instance, to avoid the snapshot computed starting to throw...
                this.state = NodeLifeCycle.DEAD
            }
        }
        // NOTE: we need to touch snapshot, because non-observable
        // "observableInstanceCreated" field was touched
        const snapshotAtom = getAtom(this, "snapshot") as any
        snapshotAtom.trackAndCompute()

        const snapshotDisposer = reaction(
            () => this.snapshot,
            snapshot => {
                this.emitSnapshot(snapshot)
            },
            {
                onError(e) {
                    throw e
                }
            }
        )
        this.addDisposer(snapshotDisposer)
        this.finalizeCreation()
    }

    /*
     * Returnes (escaped) path representation as string
     */
    @computed
    public get path(): string {
        if (!this.parent) return ""
        return this.parent.path + "/" + escapeJsonPath(this.subpath)
    }

    public get isRoot(): boolean {
        return this.parent === null
    }

    public get parent(): ObjectNode | null {
        return this._parent
    }

    // Optimization: make computed
    public get root(): ObjectNode {
        let p,
            r: ObjectNode = this
        while ((p = r.parent)) r = p
        return r
    }

    setParent(newParent: ObjectNode | null, subpath: string | null = null) {
        if (this.parent === newParent && this.subpath === subpath) return
        if (newParent) {
            if (this._parent && newParent !== this._parent) {
                fail(
                    `A node cannot exists twice in the state tree. Failed to add ${this} to path '${newParent.path}/${subpath}'.`
                )
            }
            if (!this._parent && newParent.root === this) {
                fail(
                    `A state tree is not allowed to contain itself. Cannot assign ${this} to path '${newParent.path}/${subpath}'`
                )
            }
            if (
                !this._parent &&
                !!this.root._environment &&
                this.root._environment !== newParent.root._environment
            ) {
                fail(
                    `A state tree cannot be made part of another state tree as long as their environments are different.`
                )
            }
        }
        if (this.parent && !newParent) {
            this.die()
        } else {
            this.subpath = subpath || ""
            if (newParent && newParent !== this._parent) {
                newParent.root.identifierCache!.mergeCache(this)
                this._parent = newParent
                this.fireHook("afterAttach")
            }
            this._invalidateComputed("path")
        }
    }

    fireHook(name: string) {
        const fn =
            this.storedValue && typeof this.storedValue === "object" && this.storedValue[name]
        if (typeof fn === "function") fn.apply(this.storedValue)
    }

    public get value() {
        if (!this._observableInstanceCreated) this._createObservableInstance()
        return this._value
    }

    @computed
    private get _value(): any {
        if (!this.isAlive) return undefined
        return this.type.getValue(this)
    }
    // advantage of using computed for a snapshot is that nicely respects transactions etc.
    @computed
    public get snapshot(): any {
        if (!this.isAlive) return undefined
        const snapshot = this._observableInstanceCreated
            ? this._getActualSnapshot()
            : this._getInitialSnapshot()
        return freeze(snapshot)
    }

    private _getActualSnapshot() {
        return this.type.getSnapshot(this)
    }

    private _getInitialSnapshot() {
        const snapshot = this._initialSnapshot
        return this.type instanceof ModelType
            ? this.type.applySnapshotPostProcessor(snapshot)
            : snapshot
    }

    isRunningAction(): boolean {
        if (this._isRunningAction) return true
        if (this.isRoot) return false
        return this.parent!.isRunningAction()
    }

    get identifier(): string | null {
        // identifier can not be changed during lifecycle of a node
        // so we safely can read it from initial snapshot
        return this.identifierAttribute ? this._initialSnapshot[this.identifierAttribute] : null
    }

    public get isAlive() {
        return this.state !== NodeLifeCycle.DEAD
    }

    public assertAlive() {
        if (!this.isAlive)
            fail(
                `You are trying to read or write to an object that is no longer part of a state tree. (Object type was '${this
                    .type.name}').`
            )
    }

    getChildNode(subpath: string): INode {
        this.assertAlive()
        this._autoUnbox = false
        try {
            return this._observableInstanceCreated
                ? this.type.getChildNode(this, subpath)
                : this._childNodes![subpath]
        } finally {
            this._autoUnbox = true
        }
    }

    getChildren(): ReadonlyArray<INode> {
        this.assertAlive()
        this._autoUnbox = false
        try {
            return this._observableInstanceCreated
                ? this.type.getChildren(this)
                : this._getChildNodesArray()
        } finally {
            this._autoUnbox = true
        }
    }

    private _getChildNodesArray(): ReadonlyArray<INode> {
        return convertChildNodesToArray(this._childNodes)
    }

    getChildType(key: string): IType<any, any> {
        return this.type.getChildType(key)
    }

    get isProtected(): boolean {
        return this.root.isProtectionEnabled
    }

    assertWritable() {
        this.assertAlive()
        if (!this.isRunningAction() && this.isProtected) {
            fail(
                `Cannot modify '${this}', the object is protected and can only be modified by using an action.`
            )
        }
    }

    removeChild(subpath: string) {
        this.type.removeChild(this, subpath)
    }

    unbox(childNode: INode): any {
<<<<<<< HEAD
        if (childNode && this._autoUnbox) return childNode.value
=======
        if (childNode && childNode.parent) childNode.parent.assertAlive()
        if (childNode && childNode.parent && childNode.parent._autoUnbox) return childNode.value
>>>>>>> 8cd17379
        return childNode
    }

    toString(): string {
        const identifier = this.identifier ? `(id: ${this.identifier})` : ""
        return `${this.type.name}@${this.path || "<root>"}${identifier}${this.isAlive
            ? ""
            : "[dead]"}`
    }

    finalizeCreation() {
        // goal: afterCreate hooks runs depth-first. After attach runs parent first, so on afterAttach the parent has completed already
        if (this.state === NodeLifeCycle.CREATED) {
            if (this.parent) {
                if (this.parent.state !== NodeLifeCycle.FINALIZED) {
                    // parent not ready yet, postpone
                    return
                }
                this.fireHook("afterAttach")
            }
            this.state = NodeLifeCycle.FINALIZED
            for (let child of this.getChildren()) {
                if (child instanceof ObjectNode) child.finalizeCreation()
            }
        }
    }

    detach() {
        if (!this.isAlive) fail(`Error while detaching, node is not alive.`)
        if (this.isRoot) return
        else {
            this.fireHook("beforeDetach")
            this._environment = this.root._environment // make backup of environment
            this.state = NodeLifeCycle.DETACHING
            this.identifierCache = this.root.identifierCache!.splitCache(this)
            this.parent!.removeChild(this.subpath)
            this._parent = null
            this.subpath = ""
            this.state = NodeLifeCycle.FINALIZED
            this._invalidateComputed("path")
        }
    }

    preboot() {
        const self = this
        this.applyPatches = createActionInvoker(
            this.storedValue,
            "@APPLY_PATCHES",
            (patches: IJsonPatch[]) => {
                patches.forEach(patch => {
                    const parts = splitJsonPath(patch.path)
                    const node = resolveNodeByPathParts(self, parts.slice(0, -1)) as ObjectNode
                    node.applyPatchLocally(parts[parts.length - 1], patch)
                })
            }
        )
        this.applySnapshot = createActionInvoker(
            this.storedValue,
            "@APPLY_SNAPSHOT",
            (snapshot: any) => {
                // if the snapshot is the same as the current one, avoid performing a reconcile
                if (snapshot === self.snapshot) return
                // else, apply it by calling the type logic
                return self.type.applySnapshot(self, snapshot)
            }
        )
    }

    public die() {
        if (this.state === NodeLifeCycle.DETACHING) return

        if (isStateTreeNode(this.storedValue)) {
            // optimization: don't use walk, but getChildNodes for more efficiency
            walk(this.storedValue, child => {
                const node = getStateTreeNode(child)
                if (node instanceof ObjectNode) node.aboutToDie()
            })
            walk(this.storedValue, child => {
                const node = getStateTreeNode(child)
                if (node instanceof ObjectNode) node.finalizeDeath()
            })
        }
    }

    public aboutToDie() {
<<<<<<< HEAD
        if (this.disposers) {
            this.disposers.splice(0).forEach(f => f())
        }
=======
        if (this.disposers) this.disposers.splice(0).forEach(f => f())
>>>>>>> 8cd17379
        this.fireHook("beforeDestroy")
    }

    public finalizeDeath() {
        // invariant: not called directly but from "die"
        this.root.identifierCache!.notifyDied(this)
        const self = this
        const oldPath = this.path
        addReadOnlyProp(this, "snapshot", this.snapshot) // kill the computed prop and just store the last snapshot

        if (this.patchSubscribers) this.patchSubscribers.splice(0)
        if (this.snapshotSubscribers) this.snapshotSubscribers.splice(0)
        this.state = NodeLifeCycle.DEAD
        this.subpath = ""
<<<<<<< HEAD
        this._parent = null

        // This is quite a hack, once interceptable objects / arrays / maps are extracted from mobx,
        // we could express this in a much nicer way
        // TODO: should be possible to obtain id's still...
        Object.defineProperty(this.storedValue, "$mobx", {
            get() {
                fail(
                    `This object has died and is no longer part of a state tree. It cannot be used anymore. The object (of type '${self
                        .type
                        .name}') used to live at '${oldPath}'. It is possible to access the last snapshot of this object using 'getSnapshot', or to create a fresh copy using 'clone'. If you want to remove an object from the tree without killing it, use 'detach' instead.`
                )
            }
        })
=======
        this._invalidateComputed("path")
>>>>>>> 8cd17379
    }

    public onSnapshot(onChange: (snapshot: any) => void): IDisposer {
        if (!this.snapshotSubscribers) this.snapshotSubscribers = []
        return registerEventHandler(this.snapshotSubscribers, onChange)
    }

    public emitSnapshot(snapshot: any) {
        if (this.snapshotSubscribers) this.snapshotSubscribers.forEach((f: Function) => f(snapshot))
    }

    public onPatch(handler: (patch: IJsonPatch, reversePatch: IJsonPatch) => void): IDisposer {
        if (!this.patchSubscribers) this.patchSubscribers = []
        return registerEventHandler(this.patchSubscribers, handler)
    }

    emitPatch(basePatch: IReversibleJsonPatch, source: INode) {
        if (this.patchSubscribers && this.patchSubscribers.length) {
            const localizedPatch: IReversibleJsonPatch = extend({}, basePatch, {
                path: source.path.substr(this.path.length) + "/" + basePatch.path // calculate the relative path of the patch
            })
            const [patch, reversePatch] = splitPatch(localizedPatch)
            this.patchSubscribers.forEach(f => f(patch, reversePatch))
        }
        if (this.parent) this.parent.emitPatch(basePatch, source)
    }

    addDisposer(disposer: () => void) {
<<<<<<< HEAD
        if (!this.disposers) this.disposers = [disposer]
        else this.disposers.unshift(disposer)
=======
        if (!this.disposers) this.disposers = []
        this.disposers.unshift(disposer)
>>>>>>> 8cd17379
    }

    removeMiddleware(handler: IMiddlewareHandler) {
        if (this.middlewares)
            this.middlewares = this.middlewares.filter(middleware => middleware.handler !== handler)
    }

    addMiddleWare(handler: IMiddlewareHandler, includeHooks: boolean = true) {
<<<<<<< HEAD
        if (!this.middlewares) this.middlewares = [{ handler, includeHooks }]
        else this.middlewares.push({ handler, includeHooks })

=======
        if (!this.middlewares) this.middlewares = []
        this.middlewares.push({ handler, includeHooks })
>>>>>>> 8cd17379
        return () => {
            this.removeMiddleware(handler)
        }
    }

    applyPatchLocally(subpath: string, patch: IJsonPatch): void {
        this.assertWritable()
        if (!this._observableInstanceCreated) this._createObservableInstance()
        this.type.applyPatchLocally(this, subpath, patch)
    }

    private _invalidateComputed(prop: string) {
        const atom = getAtom(this, prop) as any
        atom.trackAndCompute()
    }
}<|MERGE_RESOLUTION|>--- conflicted
+++ resolved
@@ -1,8 +1,4 @@
-<<<<<<< HEAD
-import { reaction, observable, computed, action, getAtom } from "mobx"
-=======
-import { reaction, computed, getAtom } from "mobx"
->>>>>>> 8cd17379
+import { reaction, computed, action, getAtom } from "mobx"
 import {
     INode,
     isStateTreeNode,
@@ -41,15 +37,9 @@
 export class ObjectNode implements INode {
     nodeId = ++nextNodeId
     readonly type: IType<any, any>
-<<<<<<< HEAD
     storedValue: any
-    @observable subpath: string = ""
-    @observable protected _parent: ObjectNode | null = null
-=======
-    readonly storedValue: any
     subpath: string = ""
     protected _parent: ObjectNode | null = null
->>>>>>> 8cd17379
     _isRunningAction = false // only relevant for root
 
     identifierCache: IdentifierCache | undefined
@@ -92,16 +82,12 @@
     ) {
         this._parent = parent
         this._environment = environment
-<<<<<<< HEAD
         this._createNewInstance = createNewInstance
         this._finalizeNewInstance = finalizeNewInstance
 
         this.type = type
         this.subpath = subpath
         this.identifierAttribute = type instanceof ModelType ? type.identifierAttribute : undefined
-        this.unbox = this.unbox.bind(this)
-=======
->>>>>>> 8cd17379
 
         this._initialSnapshot = initialSnapshot
 
@@ -144,6 +130,7 @@
         }
         // NOTE: we need to touch snapshot, because non-observable
         // "observableInstanceCreated" field was touched
+
         const snapshotAtom = getAtom(this, "snapshot") as any
         snapshotAtom.trackAndCompute()
 
@@ -334,12 +321,8 @@
     }
 
     unbox(childNode: INode): any {
-<<<<<<< HEAD
-        if (childNode && this._autoUnbox) return childNode.value
-=======
         if (childNode && childNode.parent) childNode.parent.assertAlive()
         if (childNode && childNode.parent && childNode.parent._autoUnbox) return childNode.value
->>>>>>> 8cd17379
         return childNode
     }
 
@@ -425,13 +408,7 @@
     }
 
     public aboutToDie() {
-<<<<<<< HEAD
-        if (this.disposers) {
-            this.disposers.splice(0).forEach(f => f())
-        }
-=======
         if (this.disposers) this.disposers.splice(0).forEach(f => f())
->>>>>>> 8cd17379
         this.fireHook("beforeDestroy")
     }
 
@@ -446,24 +423,8 @@
         if (this.snapshotSubscribers) this.snapshotSubscribers.splice(0)
         this.state = NodeLifeCycle.DEAD
         this.subpath = ""
-<<<<<<< HEAD
         this._parent = null
-
-        // This is quite a hack, once interceptable objects / arrays / maps are extracted from mobx,
-        // we could express this in a much nicer way
-        // TODO: should be possible to obtain id's still...
-        Object.defineProperty(this.storedValue, "$mobx", {
-            get() {
-                fail(
-                    `This object has died and is no longer part of a state tree. It cannot be used anymore. The object (of type '${self
-                        .type
-                        .name}') used to live at '${oldPath}'. It is possible to access the last snapshot of this object using 'getSnapshot', or to create a fresh copy using 'clone'. If you want to remove an object from the tree without killing it, use 'detach' instead.`
-                )
-            }
-        })
-=======
         this._invalidateComputed("path")
->>>>>>> 8cd17379
     }
 
     public onSnapshot(onChange: (snapshot: any) => void): IDisposer {
@@ -492,13 +453,8 @@
     }
 
     addDisposer(disposer: () => void) {
-<<<<<<< HEAD
         if (!this.disposers) this.disposers = [disposer]
         else this.disposers.unshift(disposer)
-=======
-        if (!this.disposers) this.disposers = []
-        this.disposers.unshift(disposer)
->>>>>>> 8cd17379
     }
 
     removeMiddleware(handler: IMiddlewareHandler) {
@@ -507,14 +463,9 @@
     }
 
     addMiddleWare(handler: IMiddlewareHandler, includeHooks: boolean = true) {
-<<<<<<< HEAD
         if (!this.middlewares) this.middlewares = [{ handler, includeHooks }]
         else this.middlewares.push({ handler, includeHooks })
 
-=======
-        if (!this.middlewares) this.middlewares = []
-        this.middlewares.push({ handler, includeHooks })
->>>>>>> 8cd17379
         return () => {
             this.removeMiddleware(handler)
         }
