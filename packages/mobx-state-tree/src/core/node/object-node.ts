--- conflicted
+++ resolved
@@ -24,13 +24,10 @@
     toJSON,
     freeze,
     resolveNodeByPathParts,
-<<<<<<< HEAD
     convertChildNodesToArray,
     ModelType,
-    invalidateComputed
-=======
+    invalidateComputed,
     IAnyType
->>>>>>> 881e7d8e
 } from "../../internal"
 
 let nextNodeId = 1
@@ -47,17 +44,9 @@
 
 export class ObjectNode implements INode {
     nodeId = ++nextNodeId
-<<<<<<< HEAD
-    readonly type: IType<any, any>
+    readonly type: IAnyType
     readonly identifierAttribute: string | undefined
     readonly identifier: string | null
-=======
-    readonly type: IAnyType
-    readonly storedValue: any
-    @observable subpath: string = ""
-    @observable protected _parent: ObjectNode | null = null
-    _isRunningAction = false // only relevant for root
->>>>>>> 881e7d8e
 
     subpath: string = ""
     parent: ObjectNode | null = null
@@ -280,8 +269,9 @@
     public assertAlive() {
         if (!this.isAlive)
             fail(
-                `You are trying to read or write to an object that is no longer part of a state tree. (Object type was '${this
-                    .type.name}').`
+                `You are trying to read or write to an object that is no longer part of a state tree. (Object type was '${
+                    this.type.name
+                }').`
             )
     }
 
@@ -434,24 +424,8 @@
         if (this._snapshotSubscribers) this._snapshotSubscribers = null
         this.state = NodeLifeCycle.DEAD
         this.subpath = ""
-<<<<<<< HEAD
         this.parent = null
         invalidateComputed(this, "path")
-=======
-
-        // This is quite a hack, once interceptable objects / arrays / maps are extracted from mobx,
-        // we could express this in a much nicer way
-        // TODO: should be possible to obtain id's still...
-        Object.defineProperty(this.storedValue, "$mobx", {
-            get() {
-                fail(
-                    `This object has died and is no longer part of a state tree. It cannot be used anymore. The object (of type '${
-                        self.type.name
-                    }') used to live at '${oldPath}'. It is possible to access the last snapshot of this object using 'getSnapshot', or to create a fresh copy using 'clone'. If you want to remove an object from the tree without killing it, use 'detach' instead.`
-                )
-            }
-        })
->>>>>>> 881e7d8e
     }
 
     public onSnapshot(onChange: (snapshot: any) => void): IDisposer {
