import { action } from "mobx"

import {
    EMPTY_ARRAY,
    fail,
    isMutable,
    isStateTreeNode,
    getStateTreeNode,
    IContext,
    IValidationResult,
    typecheck,
    typeCheckFailure,
    typeCheckSuccess,
    INode,
    IStateTreeNode,
    IJsonPatch,
    getType,
    ObjectNode,
    IChildNodesMap,
<<<<<<< HEAD
    ModelPrimitive
=======
    ModelPrimitive,
    IReferenceType
>>>>>>> 9569eb08
} from "../../internal"

export enum TypeFlags {
    String = 1,
    Number = 2,
    Boolean = 4,
    Date = 8,
    Literal = 16,
    Array = 32,
    Map = 64,
    Object = 128,
    Frozen = 256,
    Optional = 512,
    Reference = 1024,
    Identifier = 2048,
    Late = 4096,
    Refinement = 8192,
    Union = 16384,
    Null = 32768,
    Undefined = 65536,
    Integer = 131072
}

// name of the properties of an object that can't be set to undefined
export type DefinablePropsNames<T> = {
    [K in keyof T]: Extract<T[K], undefined> extends never ? K : never
}[keyof T]

// checks if a type is any or unknown
export type IsTypeAnyOrUnknown<T> = unknown extends T ? true : false

// checks if a type supports an empty create() function
// basically !any, !unknown, X | undefined, objects with all properties being optional
export type IsEmptyCreationType<O> = IsTypeAnyOrUnknown<O> extends true
    ? false
    : Extract<O, undefined> extends never
        ? (DefinablePropsNames<O> extends never | undefined ? true : false)
        : true

// chooses a create function based on the creation type
// prettier-ignore
export type CreateParams<C> = IsEmptyCreationType<C> extends false
    ? [C, any?]
    : [C?, any?]

export interface IType<C, S, T> {
    name: string
    flags: TypeFlags
    is(thing: any): thing is C | S | T
    validate(thing: any, context: IContext): IValidationResult
    create(...args: CreateParams<C>): T
    isType: boolean
    describe(): string
    Type: T
    SnapshotType: S
    CreationType: C

    // Internal api's
    instantiate(parent: INode | null, subpath: string, environment: any, initialValue?: any): INode
    initializeChildNodes(node: INode, snapshot: any): IChildNodesMap
    createNewInstance(node: INode, childNodes: IChildNodesMap, snapshot: any): any
    finalizeNewInstance(node: INode, instance: any): void
    reconcile(current: INode, newValue: any): INode
    getValue(node: INode): T
    getSnapshot(node: INode, applyPostProcess?: boolean): S
    applySnapshot(node: INode, snapshot: C): void
    applyPatchLocally(node: INode, subpath: string, patch: IJsonPatch): void
    getChildren(node: INode): ReadonlyArray<INode>
    getChildNode(node: INode, key: string): INode
    getChildType(key: string): IAnyType
    removeChild(node: INode, subpath: string): void
    isAssignableFrom(type: IAnyType): boolean
    shouldAttachNode: boolean
}

export type IAnyType = IType<any, any, any>

export interface ISimpleType<T> extends IType<T, T, T> {}

export type Primitives = ModelPrimitive | null | undefined

// add the interface to the object, but respect the primitives
export type TAndInterface<T, I> = (Exclude<T, Primitives> & I) | Extract<T, Primitives>

export interface IComplexType<C, S, T> extends IType<C, S, T> {
    create(...args: CreateParams<C>): TAndInterface<T, { toJSON?(): S } & IStateTreeNode<C, S>>
}

export type IAnyComplexType = IComplexType<any, any, any>

export type ExtractC<T extends IAnyType> = T extends IType<infer C, any, any> ? C : never
export type ExtractS<T extends IAnyType> = T extends IType<any, infer S, any> ? S : never
export type ExtractT<T extends IAnyType> = T extends IType<any, any, infer X> ? X : never
export type ExtractIStateTreeNode<C, S, T> =
    // if the instance is a primitive then keep it as is (it is not a state tree node)
    // else it is a state tree node, but respect primitives
    T extends ModelPrimitive ? T : TAndInterface<T, IStateTreeNode<C, S>>

export type Instance<T> = T extends IStateTreeNode
    ? T
    : T extends IType<any, any, infer TT> ? TT : T
export type SnapshotIn<T> = T extends IStateTreeNode<infer STNC, any>
    ? STNC
    : T extends IType<infer TC, any, any> ? TC : T
export type SnapshotOut<T> = T extends IStateTreeNode<any, infer STNS>
    ? STNS
    : T extends IType<any, infer TS, any> ? TS : T

/**
 * A type which is equivalent to the union of SnapshotIn and Instance types of a given typeof TYPE or typeof VARIABLE.
 * For primitives it defaults to the primitive itself.
 *
 * For example:
 * - SnapshotOrInstance<typeof ModelA> = SnapshotIn<typeof ModelA> | Instance<typeof ModelA>
 * - SnapshotOrInstance<typeof self.a (where self.a is a ModelA)> = SnapshotIn<typeof ModelA> | Instance<typeof ModelA>
 *
 * Usually you might want to use this when your model has a setter action that sets a property.
 *
 * @example
 * const ModelA = types.model({
 *   n: types.number
 * })
 *
 * const ModelB = types.model({
 *   innerModel: ModelA
 * }).actions(self => ({
 *   // this will accept as property both the snapshot and the instance, whichever is preferred
 *   setInnerModel(m: SnapshotOrInstance<typeof self.innerModel>) {
 *     self.innerModel = cast(m)
 *   }
 * }))
 */
export type SnapshotOrInstance<T> = SnapshotIn<T> | Instance<T>

/*
 * A complex type produces a MST node (Node in the state tree)
 */
export abstract class ComplexType<C, S, T> implements IComplexType<C, S, T> {
    readonly isType = true
    readonly name: string

    constructor(name: string) {
        this.name = name
    }

    @action
    create(snapshot: C = this.getDefaultSnapshot(), environment?: any) {
        typecheck(this, snapshot)
        return this.instantiate(null, "", environment, snapshot).value
    }
<<<<<<< HEAD

    initializeChildNodes(node: INode, snapshot: any): IChildNodesMap | null {
        return null
=======
    initializeChildNodes(node: INode, snapshot: any): IChildNodesMap {
        return {}
>>>>>>> 9569eb08
    }

    createNewInstance(node: INode, childNodes: IChildNodesMap, snapshot: any): any {
        return snapshot
    }

    finalizeNewInstance(node: INode, instance: any) {}

    abstract instantiate(
        parent: INode | null,
        subpath: string,
        environment: any,
        initialValue: any
    ): INode

    abstract flags: TypeFlags
    abstract describe(): string

    abstract applySnapshot(node: INode, snapshot: any): void
    abstract getDefaultSnapshot(): any
    abstract getChildren(node: INode): ReadonlyArray<INode>
    abstract getChildNode(node: INode, key: string): INode
    abstract getValue(node: INode): T
    abstract getSnapshot(node: INode, applyPostProcess?: boolean): any
    abstract applyPatchLocally(node: INode, subpath: string, patch: IJsonPatch): void
    abstract getChildType(key: string): IAnyType
    abstract removeChild(node: INode, subpath: string): void
    abstract isValidSnapshot(value: any, context: IContext): IValidationResult
    abstract shouldAttachNode: boolean

    processInitialSnapshot(childNodes: IChildNodesMap, snapshot: any): any {
        return snapshot
    }

    isAssignableFrom(type: IAnyType): boolean {
        return type === (this as any)
    }

    validate(value: any, context: IContext): IValidationResult {
        if (isStateTreeNode(value)) {
            return getType(value) === this || this.isAssignableFrom(getType(value))
                ? typeCheckSuccess()
                : typeCheckFailure(context, value)
            // it is tempting to compare snapshots, but in that case we should always clone on assignments...
        }
        return this.isValidSnapshot(value, context)
    }

    is(value: any): value is S | T {
        return this.validate(value, [{ path: "", type: this }]).length === 0
    }

    reconcile(current: ObjectNode, newValue: any): INode {
        if (current.snapshot === newValue)
            // newValue is the current snapshot of the node, noop
            return current
        if (isStateTreeNode(newValue) && getStateTreeNode(newValue) === current)
            // the current node is the same as the new one
            return current
        if (
            current.type === this &&
            isMutable(newValue) &&
            !isStateTreeNode(newValue) &&
            (!current.identifierAttribute ||
                current.identifier === "" + newValue[current.identifierAttribute])
        ) {
            // the newValue has no node, so can be treated like a snapshot
            // we can reconcile
            current.applySnapshot(newValue)
            return current
        }
        // current node cannot be recycled in any way
        const { parent, subpath } = current
        current.die()
        // attempt to reuse the new one
        if (isStateTreeNode(newValue) && this.isAssignableFrom(getType(newValue))) {
            // newValue is a Node as well, move it here..
            const newNode = getStateTreeNode(newValue)
            newNode.setParent(parent, subpath)
            return newNode
        }
        // nothing to do, we have to create a new node
        return this.instantiate(parent, subpath, current._environment, newValue)
    }

    get Type(): T {
        return fail(
            "Factory.Type should not be actually called. It is just a Type signature that can be used at compile time with Typescript, by using `typeof type.Type`"
        )
    }
    get SnapshotType(): S {
        return fail(
            "Factory.SnapshotType should not be actually called. It is just a Type signature that can be used at compile time with Typescript, by using `typeof type.SnapshotType`"
        )
    }
    get CreationType(): C {
        return fail(
            "Factory.CreationType should not be actually called. It is just a Type signature that can be used at compile time with Typescript, by using `typeof type.CreationType`"
        )
    }
}

export abstract class Type<C, S, T> extends ComplexType<C, S, T> implements IType<C, S, T> {
    constructor(name: string) {
        super(name)
    }

    abstract instantiate(
        parent: INode | null,
        subpath: string,
        environment: any,
        initialValue: any
    ): INode

    getValue(node: INode) {
        return node.storedValue
    }

    getSnapshot(node: INode) {
        return node.storedValue
    }

    getDefaultSnapshot() {
        return undefined
    }

    applySnapshot(node: INode, snapshot: C): void {
        fail("Immutable types do not support applying snapshots")
    }

    applyPatchLocally(node: INode, subpath: string, patch: IJsonPatch): void {
        fail("Immutable types do not support applying patches")
    }

    getChildren(node: INode): INode[] {
        return EMPTY_ARRAY as any
    }

    getChildNode(node: INode, key: string): INode {
        return fail(`No child '${key}' available in type: ${this.name}`)
    }

    getChildType(key: string): IAnyType {
        return fail(`No child '${key}' available in type: ${this.name}`)
    }

    reconcile(current: INode, newValue: any): INode {
        // reconcile only if type and value are still the same
        if (current.type === this && current.storedValue === newValue) return current
        const res = this.instantiate(
            current.parent,
            current.subpath,
            current._environment,
            newValue
        )
        current.die()
        return res
    }

    removeChild(node: INode, subpath: string): void {
        return fail(`No child '${subpath}' available in type: ${this.name}`)
    }
}

export function isType(value: any): value is IAnyType {
    return typeof value === "object" && value && value.isType === true
}<|MERGE_RESOLUTION|>--- conflicted
+++ resolved
@@ -17,12 +17,8 @@
     getType,
     ObjectNode,
     IChildNodesMap,
-<<<<<<< HEAD
-    ModelPrimitive
-=======
     ModelPrimitive,
     IReferenceType
->>>>>>> 9569eb08
 } from "../../internal"
 
 export enum TypeFlags {
@@ -173,14 +169,9 @@
         typecheck(this, snapshot)
         return this.instantiate(null, "", environment, snapshot).value
     }
-<<<<<<< HEAD
-
-    initializeChildNodes(node: INode, snapshot: any): IChildNodesMap | null {
-        return null
-=======
+
     initializeChildNodes(node: INode, snapshot: any): IChildNodesMap {
         return {}
->>>>>>> 9569eb08
     }
 
     createNewInstance(node: INode, childNodes: IChildNodesMap, snapshot: any): any {
