--- conflicted
+++ resolved
@@ -1,6 +1,5 @@
 language: node_js
 sudo: required
-<<<<<<< HEAD
 before_install: # if "install" is overridden
   # Repo for Yarn
   - sudo apt-key adv --fetch-keys http://dl.yarnpkg.com/debian/pubkey.gpg
@@ -9,8 +8,6 @@
   - sudo apt-get install -y -qq yarn=1.3.2-1
   - which yarn
   - yarn --version
-=======
->>>>>>> 9a858cdd
 cache:
   yarn: true
 script: yarn run bootstrap && yarn run build && yarn run test && yarn run coverage
