<p align="center">
       <img src="docs/logo.png" height="100">
    <h3 align="center">mobx-state-tree</h3>
    <p align="center"><i>Opinionated, transactional, MobX powered state container combining the best features of the immutable and mutable world for an optimal DX</i><p>
</p>

[![npm version](https://badge.fury.io/js/mobx-state-tree.svg)](https://badge.fury.io/js/mobx-state-tree)
[![Build Status](https://travis-ci.org/mobxjs/mobx-state-tree.svg?branch=master)](https://travis-ci.org/mobxjs/mobx-state-tree)
[![Coverage Status](https://coveralls.io/repos/github/mobxjs/mobx-state-tree/badge.svg?branch=master)](https://coveralls.io/github/mobxjs/mobx-state-tree?branch=master)
[![Join the chat at https://gitter.im/mobxjs/mobx](https://badges.gitter.im/mobxjs/mobx.svg)](https://gitter.im/mobxjs/mobx?utm_source=badge&utm_medium=badge&utm_campaign=pr-badge&utm_content=badge)


> Mobx and MST are amazing pieces of software, for me it is the missing brick when you build React based apps. Thanks for the great work!

Nicolas Galle [full post](https://medium.com/@nicolasgall/i-started-to-use-react-last-year-and-i-loved-it-1ce8d53fec6a)


Introduction blog post [The curious case of MobX state tree](https://medium.com/@mweststrate/the-curious-case-of-mobx-state-tree-7b4e22d461f)

# Contents

* [Installation](#installation)
* [Getting Started](docs/getting-started.md)
* [Talks & blogs](#talks--blogs)
* [Philosophy & Overview](#philosophy--overview)
* [Examples](#examples)
* [Concepts](#concepts)
  * [Trees, types and state](#trees-types-and-state)
  * [Creating models](#creating-models)
  * [Tree semantics in detail](#tree-semantics-in-detail)
  * [Composing trees](#composing-trees)
  * [Actions](#actions)
  * [Snapshots](#snapshots)
  * [Patches](#patches)
  * [References and identifiers](#references-and-identifiers)
  * [Listening to observables, snapshots, patches or actions](#listening-to-observables-snapshots-patches-or-actions)
  * [Volatile state](#volatile-state)
  * [Dependency injection](#dependency-injection)
* [Types overview](#types-overview)
  * [Lifecycle hooks](#lifecycle-hooks-for-typesmodel)
* [Api overview](#api-overview)
* [Tips](#tips)
* [FAQ](#FAQ)
* [Full Api Docs](API.md)
* [Built-in / example middlewares](middleware/README.md)
* [Changelog](changelog.md)

# Installation

* NPM: `npm install mobx mobx-state-tree --save`
* Yarn: `yarn add mobx mobx-state-tree`
* CDN: https://unpkg.com/mobx-state-tree@0.8.2/dist/mobx-state-tree.umd.js (exposed as `window.mobxStateTree`)
* Playground: [https://mattiamanzati.github.io/mobx-state-tree-playground/](https://mattiamanzati.github.io/mobx-state-tree-playground/) (with React UI, snapshots, patches and actions display)
* CodeSandbox [TodoList demo](https://codesandbox.io/s/nZ26kGMD) fork for testing and bug reporting

Typescript typings are included in the packages. Use `module: "commonjs"` or `moduleResolution: "node"` to make sure they are picked up automatically in any consuming project.

# Getting started

See the [Getting started](https://github.com/mobxjs/mobx-state-tree/blob/master/docs/getting-started.md#getting-started) tutorial.

# Talks & blogs

* Talk React Europe 2017: [Next generation state management](https://www.youtube.com/watch?v=rwqwwn_46kA)
* Talk ReactNext 2017: [React, but for Data](https://www.youtube.com/watch?v=xfC_xEA8Z1M&index=6&list=PLMYVq3z1QxSqq6D7jxVdqttOX7H_Brq8Z) ([slides](http://react-next-2017-slides.surge.sh/#1), [demo](https://codesandbox.io/s/8y4p23j32j))
* Talk ReactJSDay Verona 2017: [Immutable or immutable? Both!]() ([slides](https://mweststrate.github.io/reactjsday2017-presentation/index.html#1), [demo](https://github.com/mweststrate/reatjsday2017-demo))
* Talk React Alicante 2017: [Mutable or Immutable? Let's do both!]() ([slides](https://mattiamanzati.github.io/slides-react-alicante-2017/#2))
* Talk ReactiveConf 2016: [Immer-mutable state management](https://www.youtube.com/watch?v=Ql8KUUUOHNc&list=PLa2ZZ09WYepMCRRGCRPhTYuTCat4TiDlX&index=30)

# Philosophy & Overview

`mobx-state-tree` is a state container that combines the _simplicity and ease of mutable data_ with the _traceability of immutable data_ and the _reactiveness and performance of observable data_.

Simply put, mobx-state-tree tries to combine the best features of both immutability (transactionality, traceability and composition) and mutability (discoverability, co-location and encapsulation) based approaches to state management; everything to provide the best developer experience possible.
Unlike MobX itself, mobx-state-tree is very opinionated on how data should be structured and updated.
This makes it possible to solve many common problems out of the box.

Central in MST (mobx-state-tree) is the concept of a *living tree*. The tree consists of mutable, but strictly protected objects enriched with _runtime type information_. In other words; each tree has a _shape_ (type information) and _state_ (data).
From this living tree, immutable, structurally shared, snapshots are generated automatically.

```javascript
import { types, onSnapshot } from "mobx-state-tree"

const Todo = types.model("Todo", {
    title: types.string,
    done: false
}).actions(self => ({
    toggle() {
        self.done = !self.done
    }
}))

const Store = types.model("Store", {
    todos: types.array(Todo)
})

// create an instance from a snapshot
const store = Store.create({ todos: [{
    title: "Get coffee"
}]})

// listen to new snapshots
onSnapshot(store, (snapshot) => {
    console.dir(snapshot)
})

// invoke action that modifies the tree
store.todos[0].toggle()
// prints: `{ todos: [{ title: "Get coffee", done: true }]}`
```

By using the type information available, snapshots can be converted to living trees, and vice versa, with zero effort.
Because of this, [time travelling](https://github.com/mobxjs/mobx-state-tree/blob/master/examples/boxes/src/stores/time.js) is supported out of the box, and tools like HMR are trivial to support [example](https://github.com/mobxjs/mobx-state-tree/blob/4c2b19ec4a6a8d74064e4b8a87c0f8b46e97e621/examples/boxes/src/stores/domain-state.js#L94).

The type information is designed in such a way that it is used both at design- and run-time to verify type correctness (Design time type checking works in TypeScript only at the moment; Flow PR's are welcome!)

```
[mobx-state-tree] Value '{\"todos\":[{\"turtle\":\"Get tea\"}]}' is not assignable to type: Store, expected an instance of Store or a snapshot like '{ todos: { title: string; done: boolean }[] }' instead.
```

_Runtime type error_

![typescript error](docs/tserror.png)

_Designtime type error_

Because state trees are living, mutable models, actions are straight-forward to write; just modify local instance properties where appropriate. See `toggleTodo()` above or the examples below. It is not necessary to produce a new state tree yourself, MST's snapshot functionality will derive one for you automatically.

Although mutable sounds scary to some, fear not: actions have many interesting properties.
By default trees can only be modified by using an action that belongs to the same subtree.
Furthermore, actions are replayable and can be used to distribute changes ([example](https://github.com/mobxjs/mobx-state-tree/blob/master/examples/boxes/src/stores/socket.js)).

Moreover, because changes can be detected on a fine grained level, JSON patches are supported out of the box.
Simply subscribing to the patch stream of a tree is another way to sync diffs with, for example, back-end servers or other clients ([example](https://github.com/mobxjs/mobx-state-tree/blob/master/examples/boxes/src/stores/socket.js)).

![patches](docs/patches.png)

Since MST uses MobX behind the scenes, it integrates seamlessly with [mobx](https://mobx.js.org) and [mobx-react](https://github.com/mobxjs/mobx-react).
But even cooler: because it supports snapshots, middleware and replayable actions out of the box, it is even possible to replace a Redux store and reducer with a MobX state tree.
This makes it even possible to connect the Redux devtools to MST. See the [Redux / MST TodoMVC example](https://github.com/mobxjs/mobx-state-tree/blob/4c2b19ec4a6a8d74064e4b8a87c0f8b46e97e621/examples/redux-todomvc/src/index.js#L6).

![devtools](docs/reduxdevtools.png)

Finally, MST has built-in support for references, identifiers, dependency injection, change recording and circular type definitions (even across files).
Even fancier: it analyses liveliness of objects, failing early when you try to access accidentally cached information! (More on that later)

A pretty unique feature of MST is that it offers liveliness guarantees; it will throw when reading or writing from objects that are no longer part of a state tree. This protects you against accidental stale reads of objects still referred by, for example, a closure.

```javascript
const oldTodo = store.todos[0]
store.removeTodo(0)

function logTodo(todo) {
    setTimeout(
        () => console.log(todo.title),
        1000
    )
)

logTodo(store.todos[0])
store.removeTodo(0)
// throws exception in one second for using an stale object!
```


Despite all that, you will see that the [API](API.md) is pretty straightforward!

---

Another way to look at mobx-state-tree is to consider it, as argued by Daniel Earwicker, to be ["React, but for data"](http://danielearwicker.github.io/json_mobx_Like_React_but_for_Data_Part_2_.html).
Like React, MST consists of composable components, called *models*, which captures a small piece of state. They are instantiated from props (snapshots) and after that manage and protect their own internal state (using actions). Moreover, when applying snapshots, tree nodes are reconciled as much as possible. There is even a context-like mechanism, called environments, to pass information to deep descendants.

An introduction to the philosophy can be watched [here](https://youtu.be/ta8QKmNRXZM?t=21m52s). [Slides](https://immer-mutable-state.surge.sh/). Or, as [markdown](https://github.com/mweststrate/reactive2016-slides/blob/master/slides.md) to read it quickly.

mobx-state-tree "immutable trees" and "graph model" features talk, ["Next Generation State Management"](https://www.youtube.com/watch?v=rwqwwn_46kA) at React Europe 2017. [Slides](http://tree.surge.sh/#1).

# Examples

* [Bookshop](https://github.com/mobxjs/mobx-state-tree/tree/master/examples/bookshop) Example webshop application with references, identifiers, routing, testing etc.
* [Boxes](https://github.com/mobxjs/mobx-state-tree/tree/master/examples/boxes) Example app where one can draw, drag, and drop boxes. With time-travelling and multi-client synchronization over websockets.
* [Redux TodoMVC](https://github.com/mobxjs/mobx-state-tree/tree/master/examples/redux-todomvc) Redux TodoMVC application, except that the reducers are replaced with a MST. Tip: open the Redux devtools; they will work!

# Concepts

With MobX state tree, you build, as the name suggests, trees of models.

### Trees, types and state

Each **node** in the tree is described by two things: Its **type** (the shape of the thing) and its **data** (the state it is currently in).

The simplest tree possible:

```javascript
import {types} from "mobx-state-tree"

// declaring the shape of a node with the type `Todo`
const Todo = types.model({
    title: types.string
})

// creating a tree based on the "Todo" type, with initial data:
const coffeeTodo = Todo.create({
    title: "Get coffee"
})
```

The `types.model` type declaration is used to describe the shape of an object.
Other built-in types include arrays, maps, primitives etc. See the [types overview](#types-overview).
The type information will be used for both.


### Creating models

The most important type in MST is `types.model`, which can be used to describe the shape of an object.
An example:

```javascript
const TodoStore = types
    .model("TodoStore", {                             // 1
        loaded: types.boolean                         // 2
        endpoint: "http://localhost",                 // 3
        todos: types.array(Todo),                     // 4
        selectedTodo: types.reference(Todo)           // 5
    })
    .views(self => {
    	return {
	    get completedTodos() {                    // 6
	        return self.todos.filter(t => t.done)
	    },
	    findTodosByUser(user) {                   // 7
	        return self.todos.filter(t => t.assignee === user)
	    }
	};
    })
    .actions(self => {
        return {
            addTodo(title) {
                self.todos.push({
                    id: Math.random(),
                    title
                })
            }
	};
    })
```

When defining a model, it is advised to give the model a name for debugging purposes (see `// 1`).
A model takes additionally object argument defining the properties.

The _properties_ argument is a key-value set where each key indicates the introduction of a property, and the value its type. The following types are acceptable:

1. A type. This can be a simple primitive type like `types.boolean`, see `// 2`, or a complex, possibly pre-defined type (`// 4`)
2. A primitive. Using a primitive as type is syntactic sugar for introducing a property with a default value. See `// 3`, `endpoint: "http://localhost"` is the same as `endpoint: types.optional(types.string, "http://localhost")`. The primitive type is inferred from the default value. Properties with a default value can be omitted in snapshots.
3. A [computed property](https://mobx.js.org/refguide/computed-decorator.html), see `// 6`. Computed properties are tracked and memoized by MobX. Computed properties will not be stored in snapshots or emit patch events. It is possible to provide a setter for a computed property as well. A setter should always invoke an action.
4. A view function (see `// 7`). A view function can, unlike computed properties, take arbitrary arguments. It won't be memoized, but its value can be tracked by MobX nonetheless. View functions are not allowed to change the model, but should rather be used to retrieve information from the model.

_Tip: `(self) => ({ action1() { }, action2() { }})` is ES6 syntax for `function (self) { return { action1: function() { }, action2: function() { } }}`, in other words; it's short way of directly returning an object literal.
For that reason a comma between each member of a model is mandatory, unlike classes which are syntactically a totally different concept._

`types.model` creates a chainable model type, where each chained method produces a new type:
* `.named(name)` clones the current type, but gives it a new name
* `.props(props)` produces a new type, based on the current one, and adds / overrides the specified properties
* `.actions(self => object literal with actions)` produces a new type, based on the current one, and adds / overrides the specified actions
* `.views(self => object literal with view functions)` produces a new type, based on the current one, and adds / overrides the specified view functions
* `.preProcessSnapshot(snapshot => snapshot)` can be used to pre-process the raw JSON before instantiating a new model. See [Lifecycle hooks](#lifecycle-hooks-for-typesmodel)

Note that `views` and `actions` don't define actions and views directly, but rather they should be given a function.
The function will be invoked when a new model instance is created. The instance will be passed in as the first and only argument. Typically called `self`.
This has two advantages:
1. All methods will always be bound correctly, and won't suffer from an unbound `this`
2. The closure can be used to store private state or methods of the instance. See also [actions](#actions) and [volatile state](#volatile-state).

Quick example:

```javascript
const TodoStore = types
    .model("TodoStore", { /* props */ })
    .actions(self => {
        const instantiationTime = Date.now()

        function addTodo(title) {
            console.log(`Adding Todo ${title} after ${(Date.now() - instantiationTime) / 1000}s.`)
            self.todos.push({
                id: Math.random(),
                title
            })
        }

        return { addTodo }
    })
```

It is perfectly fine to chain multiple `views`, `props` calls etc in arbitrary order. This can be a great way to structure complex types, mix-in utility functions etc. Each call in the chain creates a new, immutable type which can itself be stored and reused as part of other types, etc.

It is also possible to define lifecycle hooks in the _actions_ object, these are actions with a predefined name that are run at a specific moment. See [Lifecycle hooks](#lifecycle-hooks-for-typesmodel).

### Tree semantics in detail

MST trees have very specific semantics. These semantics purposefully constrain what you can do with MST. The reward for that is all kinds of generic features out of the box like snapshots, replayability, etc... If these constraints don't suit your app, you are probably better of using plain mobx with your own model classes. Which is perfectly fine as well.

1. Each object in a MST tree is considered a _node_. Each primitive (and frozen) value is considered a _leaf_.
1. MST has only three types of nodes; _model_, _array_, and _map_.
1. Every _node_ tree in a MST tree is a tree in itself. Any operation that can be invoked on the complete tree can also be applied to a sub tree.
1. A node can only exist exactly _once_ in a tree. This ensures it has a unique, identifiable position.
2. It is however possible to refer to another object in the _same_ tree by using _references_
3. There is no limit to the amount of MST trees that live in an application. However, each node can only live in exactly one tree.
4. All _leaves_ in the tree must be serializable; it is not possible to store, for example, functions in a MST.
6. The only free-form type in MST is frozen; with the requirement that frozen values are immutable so that the MST semantics can still be upheld.
7. At any point in the tree it is possible to assign a snapshot to the tree instead of a concrete instance of the expected type. In that case an instance of the correct type, based on the snapshot, will be automatically created for you.
8. Nodes in the MST tree will be reconciled (the exact same instance will be reused) when updating the tree by any means, based on their _identifier_ property. If there is no identifier property, instances won't be reconciled.
9. If a node in the tree is replaced by another node, the original node will die and become unusable. This makes sure you are not accidentally holding on to stale objects anywhere in your application.
10. If you want to create a new node based on an existing node in a tree, you can either `detach` that node, or `clone` it.

### Composing trees

In MST every node in the tree is a tree in itself.
Trees can be composed by composing their types:

```javascript
const TodoStore = types.model({
    todos: types.array(Todo)
})

const storeInstance = TodoStore.create({
    todos: [{
        title: "Get biscuit"
    }]
})
```

The _snapshot_ passed to the `create` method of a type will recursively be turned in MST nodes. So you can safely call:

```javascript
storeInstance.todos[0].setTitle("Chocolate instead plz")
```

Because any node in a tree is an tree in itself, any built-in method in MST can be invoked on any node in the tree, not just the root.
This makes it possible to get a patch stream of a certain subtree, or to apply middleware to a certain subtree only.

### Actions

By default, nodes can only be modified by one of their actions, or by actions higher up in the tree.
Actions can be defined by returning an object from the action initializer function that was passed to `actions`.
The initializer function is executed for each instance, so that `self` is always bound to the current instance.
Also, the closure of that function can be used to store so called _volatile_ state for the instance, or to create private functions that can only
be invoked from the actions, but not from the outside.

```javascript
const Todo = types.model({
        title: types.string
    })
    .actions(self => {
        function setTitle(newTitle) {
            self.title = newTitle
        }

        return {
            setTitle
        }
    })
```

Or, shorter if no local state or private functions are involved:

```javascript
const Todo = types.model({
        title: types.string
    })
    .actions(self => ({ // note the `({`, we are returning an object literal
        setTitle(newTitle) {
            self.title = newTitle
        }
    }))
```

Actions are replayable and are therefore constrained in several ways:

- Trying to modify a node without using an action will throw an exception.
- It's recommended to make sure action arguments are serializable. Some arguments can be serialized automatically, such as relative paths to other nodes
- Actions can only modify models that belong to the (sub)tree on which they are invoked
- You cannot use `this` inside actions, instead, use `self`. This makes it safe to pass actions around without binding them or wrapping them in arrow functions.

Useful methods:

-   [`onAction`](API.md#onaction) listens to any action that is invoked on the model or any of its descendants.
-   [`addMiddleware`](API.md#addmiddleware) listens to any action that is invoked on the model or any of its descendants.
-   [`applyAction`](API.md#applyaction) invokes an action on the model according to the given action description

#### Asynchronous actions

Asynchronous actions have first class support in MST and are described in more detail [here](docs/async-actions.md#asynchronous-actions-and-middleware).
Asynchronous actions are written by using generators and always return a promise. For a real working example see the [bookshop sources](https://github.com/mobxjs/mobx-state-tree/blob/adba1943af263898678fe148a80d3d2b9f8dbe63/examples/bookshop/src/stores/BookStore.js#L25). A quick example to get the gist:

```javascript
import { types, flow } from "mobx-state-tree"

someModel.actions(self => {
    const fetchProjects = flow(function* () { // <- note the star, this a generator function!
        self.state = "pending"
        try {
            // ... yield can be used in async/await style
            self.githubProjects = yield fetchGithubProjectsSomehow()
            self.state = "done"
        } catch (e) {
            // ... including try/catch error handling
            console.error("Failed to fetch projects", error)
            self.state = "error"
        }
        // The action will return a promise that resolves to the returned value
        // (or rejects with anything thrown from the action)
        return self.githubProjects.length
    })

    return { fetchProjects }
})
```

#### Action listeners versus middleware

The difference between action listeners and middleware is: Middleware can intercept the action that is about to be invoked, modify arguments, return types etc. Action listeners cannot intercept, and are only notified. Action listeners receive the action arguments in a serializable format, while middleware receive the raw arguments. (`onAction` is actually just a built-in middleware)

For more details on creating middleware, see the [docs](docs/middleware.md)

#### Disabling protected mode

This may be desired if the default protection of `mobx-state-tree` doesn't fit your use case. For example, if you are not interested in replayable actions, or hate the effort of writing actions to modify any field; `unprotect(tree)` will disable the protected mode of a tree, allowing anyone to directly modify the tree.

### Snapshots

Snapshots are the immutable serialization, in plain objects, of a tree at a specific point in time.
Snapshots can be inspected through `getSnapshot(node)`.
Snapshots don't contain any type information and are stripped from all actions etc, so they are perfectly suitable for transportation.
Requesting a snapshot is cheap, as MST always maintains a snapshot of each node in the background, and uses structural sharing

```javascript
coffeeTodo.setTitle("Tea instead plz")

console.dir(getSnapshot(coffeeTodo))
// prints `{ title: "Tea instead plz" }`
```

Some interesting properties of snapshots:

-   Snapshots are immutable
-   Snapshots can be transported
-   Snapshots can be used to update models or restore them to a particular state
-   Snapshots are automatically converted to models when needed. So the two following statements are equivalent: `store.todos.push(Todo.create({ title: "test" }))` and `store.todos.push({ title: "test" })`.

Useful methods:

-   `getSnapshot(model)`: returns a snapshot representing the current state of the model
-   `onSnapshot(model, callback)`: creates a listener that fires whenever a new snapshot is available (but only one per MobX transaction).
-   `applySnapshot(model, snapshot)`: updates the state of the model and all its descendants to the state represented by the snapshot

## Patches

Modifying a model does not only result in a new snapshot, but also in a stream of [JSON-patches](http://jsonpatch.com/) describing which modifications were made.
Patches have the following signature:

    export interface IJsonPatch {
        op: "replace" | "add" | "remove"
        path: string
        value?: any
    }

-   Patches are constructed according to JSON-Patch, RFC 6902
-   Patches are emitted immediately when a mutation is made, and don't respect transaction boundaries (like snapshots)
-   Patch listeners can be used to achieve deep observing
-   The `path` attribute of a patch contains the path of the event, relative to the place where the event listener is attached
-   A single mutation can result in multiple patches, for example when splicing an array
-   Patches can be reverse applied, which enables many powerful patterns like undo / redo

Useful methods:

-   `onPatch(model, listener)` attaches a patch listener to the provided model, which will be invoked whenever the model or any of its descendants is mutated
-   `applyPatch(model, patch)` applies a patch (or array of patches) to the provided model
-   `revertPatch(model, patch)` reverse applies a patch (or array of patches) to the provided model. This replays the inverse of a set of patches to a model, which can be used to bring it back to its original state

### References and identifiers

References and identifiers are a first-class concept in MST.
This makes it possible to declare references, and keep the data normalized in the background, while you interact with it in a denormalized manner.

Example:
```javascript
const Todo = types.model({
    id: types.identifier(),
    title: types.string
})

const TodoStore = types.model({
    todos: types.array(Todo),
    selectedTodo: types.reference(Todo)
})

// create a store with a normalized snapshot
const storeInstance = TodoStore.create({
    todos: [{
        id: "47",
        title: "Get coffee"
    }],
    selectedTodo: "47"
})

// because `selectedTodo` is declared to be a reference, it returns the actual Todo node with the matching identifier
console.log(storeInstance.selectedTodo.title)
// prints "Get coffee"
```

#### Identifiers

-   Each model can define zero or one `identifier()` properties
-   The identifier property of an object cannot be modified after initialization
-   Each identifiers / type combination should be unique within the entire tree
-   Identifiers are used to reconcile items inside arrays and maps - wherever possible - when applying snapshots
-   The `map.put()` method can be used to simplify adding objects that have identifiers to maps
-   The primary goal of identifiers is not validation, but reconciliation and reference resolving. For this reason identifiers cannot be defined or updated after creation. If you want to check if some value just looks as an identifier, without providing the above semantics; use something like: `types.refinement(types.string, v => v.match(/someregex/))`

_Tip: If you know the format of the identifiers in your application, leverage `types.refinement` to actively check this, for example the following definition enforces that identifiers of `Car` always start with the string `Car_`:_

```javascript
const Car = types.model("Car", {
    id: types.identifier(types.refinement(types.string, identifier => identifier.indexOf("Car_") === 0))
})
```

#### References

References are defined by mentioning the type they should resolve to. The targeted type should have exactly one attribute of the type `identifier()`.
References are looked up through the entire tree, but per type. So identifiers need to be unique in the entire tree.

### Listening to observables, snapshots, patches or actions

MST is powered by MobX. This means that it is immediately compatible with `observer` components, or reactions like `autorun`:

```javascript
import { autorun } from "mobx"

autorun(() => {
    console.log(storeInstance.selectedTodo.title)
})
```

But, because MST keeps immutable snapshots in the background, it is also possible to be notified when a new snapshot of the tree is available. This is similar to `.subscribe` on a redux store:

```javascript
onSnapshot(storeInstance, newSnapshot => {
    console.dir("Got new state: ", newSnapshot)
})
```

However, sometimes it is more useful to precisely know what has changed, rather than just receiving a complete new snapshot.
For that, MST supports json-patches out of the box

```javascript
onPatch(storeInstance, patch => {
    console.dir("Got change: ", patch)
})

storeInstance.todos[0].setTitle("Add milk")
// prints:
{
    path: "/todos/0",
    op: "replace",
    value: "Add milk"
}
```

Similarly, you can be notified whenever an action is invoked by using `onAction`

```javascript
onAction(storeInstance, call => {
    console.dir("Action was called: ", call)
})

storeInstance.todos[0].setTitle("Add milk")
// prints:
{
    path: "/todos/0",
    name: "setTitle",
    args: ["Add milk"]
}
```

It is even possible to intercept actions before they are applied by adding middleware using `addMiddleware`:

```javascript
addMiddleware(storeInstance, (call, next) => {
    call.args[0] = call.args[0].replace(/tea/gi, "Coffee")
    return next(call)
})
```

A more extensive middleware example can be found in this [code sandbox](https://codesandbox.io/s/mQrqy8j73).
For more details on creating middleware and the exact specification of middleware events, see the [docs](docs/middleware.md)

Finally, it is not only possible to be notified about snapshots, patches or actions; it is also possible to re-apply them by using `applySnapshot`, `applyPatch` or `applyAction`!

## Volatile state

MST models primarily aid in storing _persistable_ state. State that can be persisted, serialized, transferred, patched, replaced etc.
However, sometimes you need to keep track of temporary, non-persistable state. This is called _volatile_ state in MST. Examples include promises, sockets, DOM elements etc. - state which is needed for local purposes as long as the object is alive.

Volatile state (which is also private) can be introduced by creating variables inside any of the action initializer functions.

Volatile is preserved for the life-time of an object, and not reset when snapshots are applied etc. Note that the life time of an object depends on proper reconciliation, see the [how does reconciliation work?](#how-does-reconciliation-work) section below.

The following is an example of an object with volatile state. Note that volatile state here is used to track a XHR request, and clean up resources when it is disposed. Without volatile state this kind of information would need to be stored in an external WeakMap or something similar.

```javascript
const Store = types.model({
        todos: types.array(Todo),
        state: types.enumeration("State", ["loading", "loaded", "error"])
    })
    .actions(self => {
        const pendingRequest = null // a Promise

        function afterCreate() {
            self.state = "loading"
            pendingRequest = someXhrLib.createRequest("someEndpoint")
        }

        function beforeDestroy() {
            // abort the request, no longer interested
            pendingRequest.abort()
        }

        return {
            afterCreate,
            beforeDestroy
        }
    })
```

Some tips:

1. Note that multiple `actions` calls can be chained. This makes it possible to create multiple closures with their own protected volatile state.
1. Although in the above example the `pendingRequest` could be initialized directly in the action initializer, it is recommended to do this in the `afterCreate` hook, which will only once the entire instance has been set up (there might be many action and property initializers for a single type).
<<<<<<< HEAD
1. The above example doesn't actually use the promise. For how to work with promises / asynchronous flows, see the [asynchronous actions](#asynchronous-actions) section above.
=======
1. The above example doesn't actually use the promise. For how to work with promises / asynchronous processes, see the [asynchronous actions](#asynchronous-actions) section above.
1. It is possible to share volatile state between views and actions by using `extend`. `.extend` works like a combination of `.actions` and `.views` and should return an object with a `actions` and `views` field:

```javascript
const Todo =  types.model({}).extend(self => {
    let localState = 3

    return {
        views: {
            get x() {
                return localState
            }
        },
        actions: {
            setX(value) {
                localState = x
            }
        }
    }
})
```
>>>>>>> 74590410

## Dependency injection

When creating a new state tree it is possible to pass in environment specific data by passing an object as the second argument to a `.create` call.
This object should be (shallowly) immutable and can be accessed by any model in the tree by calling `getEnv(self)`.

This is useful to inject environment, or test-specific utilities like a transport layer, loggers etc. This is a very useful to mock behavior in unit tests or provide instantiated utilities to models without requiring singleton modules.
See also the [bookshop example](https://github.com/mobxjs/mobx-state-tree/blob/a4f25de0c88acf0e239acb85e690e91147a8f0f0/examples/bookshop/src/stores/ShopStore.test.js#L9) for inspiration.

```javascript
import { types, getEnv } from "mobx-state-tree"

const Todo = types.model({
        title: ""
    })
    .actions(self => ({
        setTitle(newTitle) {
            // grab injected logger and log
            getEnv(self).logger.log("Changed title to: " + newTitle)
            self.title = newTitle
        }
    }))

const Store = types.model({
    todos: types.array(Todo)
})

// setup logger and inject it when the store is created
const logger = {
    log(msg) {
        console.log(msg)
    }
}

const store = Store.create({
        todos: [{ title: "Grab tea" }]
    }, {
        logger: logger // inject logger to the tree
    }
)

store.todos[0].setTitle("Grab coffee")
// prints: Changed title to: Grab coffee
```

# Types overview

These are the types available in MST. All types can be found in the `types` namespace, e.g. `types.string`. See [Api Docs](API.md) for examples.

## Complex types

* `types.model(properties, actions)` Defines a "class like" type, with properties and actions to operate on the object.
* `types.array(type)` Declares an array of the specified type.
* `types.map(type)` Declares a map of the specified type.

## Primitive types

* `types.string`
* `types.number`
* `types.boolean`
* `types.Date`

## Utility types

* `types.union(dispatcher?, types...)` create a union of multiple types. If the correct type cannot be inferred unambiguously from a snapshot, provide a dispatcher function of the form `(snapshot) => Type`.
* `types.optional(type, defaultValue)` marks an value as being optional (in e.g. a model). If a value is not provided the `defaultValue` will be used instead. If `defaultValue` is a function, it will be evaluated. This can be used to generate, for example, IDs or timestamps upon creation.
* `types.literal(value)` can be used to create a literal type, where the only possible value is specifically that value. This is very powerful in combination with `union`s. E.g. `temperature: types.union(types.literal("hot"), types.literal("cold"))`.
* `types.enumeration(name?, options: string[])` creates an enumeration. This method is a shorthand for a union of string literals.
* `types.refinement(name?, baseType, (snapshot) => boolean)` creates a type that is more specific than the base type, e.g. `types.refinement(types.string, value => value.length > 5)` to create a type of strings that can only be longer then 5.
* `types.maybe(type)` makes a type optional and nullable, shorthand for `types.optional(types.union(type, types.literal(null)), null)`.
* `types.null` the type of `null`
* `types.undefined` the type of `undefined`
* `types.late(() => type)` can be used to create recursive or circular types, or types that are spread over files in such a way that circular dependencies between files would be an issue otherwise.
* `types.frozen` Accepts any kind of serializable value (both primitive and complex), but assumes that the value itself is immutable.
* `types.compose(name?, type1...typeX)`, creates a new model type by taking a bunch of existing types and combining them into a new one

## Property types

Property types can only be used as a direct member of a `types.model` type and not further composed (for now).
* `types.identifier(subType?)` Only one such member can exist in a `types.model` and should uniquely identify the object. See [identifiers](#identifiers) for more details. `subType` should be either `types.string` or `types.number`, defaulting to the first if not specified.
* `types.reference(targetType)` creates a property that is a reference to another item of the given `targetType` somewhere in the same tree. See [references](#references) for more details.

## LifeCycle hooks for `types.model`

All of the below hooks can be created by returning an action with the given name, like:

```javascript
const Todo = types
    .model("Todo", { done: true })
    .actions(self => ({
        afterCreate() {
            console.log("Created a new todo!")
        }
    }))
```

The exception to this rule is the `preProcessSnapshot` hook. Because it is needed before instantiating model elements, it needs to be defined on the type itself:

```javascript
types
    .model("Todo", { done: true })
    .preProcessSnapshot(snapshot => ({
        // auto convert strings to booleans as part of preprocessing
        done: snapshot.done === "true" ? true : snapshot.done === "false" ? false : snapshot.done
    }))
    .actions(self => ({
        afterCreate() {
            console.log("Created a new todo!")
        }
    }))
```


| Hook            | Meaning                                                                                                                                                   |
| --------------- | --------------------------------------------------------------------------------------------------------------------------------------------------------- |
| `preProcessSnapshot` | Before creating an instance or applying a snapshot to an existing instance, this hook is called to give the option to transform the snapshot before it is applied. The hook should be a _pure_ function that returns a new snapshot. This can be useful to do some data conversion, enrichment, property renames etc. This hook is not called for individual property updates. _**Note 1: Unlike the other hooks, this one is _not_ created as part of the `actions` initializer, but directly on the type!**_ _**Note 2: The `preProcessSnapshot` transformation must be pure; it is should not modify its original input argument!**_ |
| `afterCreate`   | Immediately after an instance is created and initial values are applied. Children will fire this event before parents                                     |
| `afterAttach`   | As soon as the _direct_ parent is assigned (this node is attached to an other node)                                                                       |
| `postProcessSnapshot` | This hook is called every time a new snapshot is being generated. Typically it is the inverse function of `preProcessSnapshot`. This function should be a pure function that returns a new snapshot.
| `beforeDetach`  | As soon as the node is removed from the _direct_ parent, but only if the node is _not_ destroyed. In other words, when `detach(node)` is used             |
| `beforeDestroy` | Called before the node is destroyed, as a result of calling `destroy`, or by removing or replacing the node from the tree. Child destructors will fire before parents |

Note, except for `preProcessSnapshot`, all hooks should be defined as actions.

All hooks can be defined multiple times and can be composed automatically.



# Api overview

See the [full API docs](API.md) for more details.

| signature | |
| ---- | --- |
| [`addDisposer(node, () => void)`](API.md#adddisposer) | Function to be invoked whenever the target node is to be destroyed |
| [`addMiddleware(node, middleware: (actionDescription, next) => any)`](API.md#addmiddleware) | Attaches middleware to a node. See [middleware](docs/middleware.md). Returns disposer. |
| [`applyAction(node, actionDescription)`](API.md#applyaction) | Replays an action on the targeted node |
| [`applyPatch(node, jsonPatch)`](API.md#applypatch) | Applies a JSON patch, or array of patches, to a node in the tree |
| [`applySnapshot(node, snapshot)`](API.md#applysnapshot) | Updates a node with the given snapshot |
| [`createActionTrackingMiddleware`](API.md#createactiontrackingmiddleware) | Utility to make writing middleware that track async actions less cumbersome |
| [`clone(node, keepEnvironment?: true \| false \| newEnvironment)`](API.md#clone) | Creates a full clone of the given node. By default preserves the same environment |
| [`decorate(middleware, function)`](API.md#decorate) | Attaches middleware to a specific action (or flow) |
| [`destroy(node)`](API.md#destroy) | Kills `node`, making it unusable. Removes it from any parent in the process |
| [`detach(node)`](API.md#detach) | Removes `node` from its current parent, and lets it live on as standalone tree |
| [`flow(generator)`](API.md#flow) | creates an asynchronous flow based on a generator function |
| [`getChildType(node, property?)`](API.md#getchildtype) | Returns the declared type of the given `property` of `node`. For arrays and maps `property` can be omitted as they all have the same type |
| [`getEnv(node)`](API.md#getenv) | Returns the environment of `node`, see [environments](#environments) |
| [`getParent(node, depth=1)`](API.md#getparent) | Returns the intermediate parent of the `node`, or a higher one if `depth > 1` |
| [`getPath(node)`](API.md#getpath) | Returns the path of `node` in the tree |
| [`getPathParts(node)`](API.md#getpathparts) | Returns the path of `node` in the tree, unescaped as separate parts |
| [`getRelativePath(base, target)`](API.md#getrelativepath) | Returns the short path, which one could use to walk from node `base` to node `target`, assuming they are in the same tree. Up is represented as `../` |
| [`getRoot(node)`](API.md#getroot) | Returns the root element of the tree containing `node` |
| [`getSnapshot(node)`](API.md#getsnapshot) | Returns the snapshot of the `node`. See [snapshots](#snapshots) |
| [`getType(node)`](API.md#gettype) | Returns the type of `node` |
| [`hasParent(node, depth=1)`](API.md#hasparent) | Returns `true` if `node` has a parent at `depth` |
| [`isAlive(node)`](API.md#isalive) | Returns `true` if `node` is alive |
| [`isStateTreeNode(value)`](API.md#isstatetreenode) | Returns `true` if `value` is a node of a mobx-state-tree |
| [`isProtected(value)`](API.md#isprotected) | Returns `true` if the given node is protected, see [actions](#actions) |
| [`isRoot(node)`](API.md#isroot) | Returns true if `node` has no parents  |
| [`joinJsonPath(parts)`](API.md#joinjsonpath) | Joins and escapes the given path `parts` into a JSON path |
| [`onAction(node, (actionDescription) => void)`](API.md#onaction) | A built-in middleware that calls the provided callback with an action description upon each invocation. Returns disposer |
| [`onPatch(node, (patch) => void)`](API.md#onpatch) | Attach a JSONPatch listener, that is invoked for each change in the tree. Returns disposer |
| [`onSnapshot(node, (snapshot, inverseSnapshot) => void)`](API.md#onsnapshot) | Attach a snapshot listener, that is invoked for each change in the tree. Returns disposer |
| [`process(generator)`](API.md#process) | `DEPRECATED` – replaced with [flow](API.md#flow) |
| [`protect(node)`](API.md#protect) | Protects an unprotected tree against modifications from outside actions |
| [`recordActions(node)`](API.md#recordactions) | Creates a recorder that listens to all actions in `node`. Call `.stop()` on the recorder to stop this, and `.replay(target)` to replay the recorded actions on another tree  |
| [`recordPatches(node)`](API.md#recordpatches) | Creates a recorder that listens to all patches emitted by the node. Call `.stop()` on the recorder to stop this, and `.replay(target)` to replay the recorded patches on another tree |
| [`resolve(node, path)`](API.md#resolve) | Resolves a `path` (json path) relatively to the given `node` |
| [`splitJsonPath(path)`](API.md#splitjsonpath) | Splits and unescapes the given JSON `path` into path parts |
| [`typecheck(type, value)`](API.md#typecheck) | Typechecks a value against a type. Throws on errors. Use this if you need typechecks even in a production build. |
| [`tryResolve(node, path)`](API.md#tryresolve) | Like `resolve`, but just returns `null` if resolving fails at any point in the path |
| [`unprotect(node)`](API.md#unprotect) | Unprotects `node`, making it possible to directly modify any value in the subtree, without actions |
| [`walk(startNode, (node) => void)`](API.md#walk) | Performs a depth-first walk through a tree |
| [`escapeJsonPath(path)`](API.md#escapejsonpath) | escape special characters in an identifier, according to http://tools.ietf.org/html/rfc6901 |
| [`unescapeJsonPath(path)`](API.md#unescapejsonpath) | escape special characters in an identifier, according to http://tools.ietf.org/html/rfc6901 |
| [`resolveIdentifier(type, target, identifier)`](API.md#resolveidentifier) | resolves an identifier of a given type in a model tree |
| [`resolvePath(target, path)`](API.md#resolvepath) | resolves a JSON path, starting at the specified target |

A _disposer_ is a function that cancels the effect it was created for.

# Tips

### Building with production environment

MobX-state-tree provides a lot of dev-only checks. They check the correctness of function calls and perform runtime type-checks over your models. It is recommended to disable them in production builds. To do so, you should use webpack's DefinePlugin to set environment as production and remove them. More information could be found in the [official webpack guides](https://webpack.js.org/plugins/environment-plugin/#usage).

### Generate MST models from JSON

The following service can generate MST models based on JSON: https://transform.now.sh/json-to-mobx-state-tree

### `optionals` and default value functions

`types.optional` can take an optional function parameter which will be invoked each time a default value is needed. This is useful to generate timestamps, identifiers or even complex objects, for example:

`createdDate: types.optional(types.Date, () => new Date())`

### `toJSON()` for debugging

For debugging you might want to use `getSnapshot(model)` to print the state of a model. But if you didn't import `getSnapshot` while debugging in some debugger; don't worry, `model.toJSON()` will produce the same snapshot. (For API consistency, this feature is not part of the typed API)

### Handle circular dependencies between files using `late`

On the exporting file:

```javascript
export function LateStore() {
    return types.model({
        title: types.string
    })
}
```

In the importing file
```javascript
import { LateStore } from "./circular-dep"

const Store = types.late(LateStore)
```

Thanks to function hoisting in combination with `types.late`, this lets you have circular dependencies between types, across files.

### Simulate inheritance by using type composition

There is no notion of inheritance in MST. The recommended approach is to keep references to the original configuration of a model in order to compose it into a new one, for example by using `types.compose` (which combines two types) or producing fresh types using `.props|.views|.actions`. An example of classical inheritance could be expressed using composition as follows:

```javascript
const Square = types
    .model(
        "Square",
        {
            width: types.number
        }
    )
    .views(self => ({
        surface() {
            return self.width * self.width
        }
    }))

// create a new type, based of Square
const Box = Square
    .named("Box")
    .views(self => {
        // save the base implementation of surface
        const superSurface = self.surface

        return {
            // super contrived override example!
            surface() {
                return superSurface() * 1
            },
            volume() {
                return self.surface * self.width
            }
        }
    }))

// no inheritance, but, union types and code reuse
const Shape = types.union(Box, Square)
```

Similarly, compose can be used to simply mixin types:

```javascript
const CreationLogger = types.model().actions(self => ({
    afterCreate() {
        console.log("Instantiated " + getType(self).name)
    }
}))

const BaseSquare = types
    .model({
        width: types.number
    })
    .views(self => ({
        surface() {
            return self.width * self.width
        }
    }))

export const LoggingSquare = types
    .compose(
        // combine a simple square model...
        BaseSquare,
        // ... with the logger type
        CreationLogger
    )
    // ..and give it a nice name
    .named("LoggingSquare")
```

# FAQ

### When not to use MST?

MST makes state management very tangible by offering access to snapshots, patches and by providing interceptable actions.
Also it fixes the `this` problem.
All these features have the downside that they incur a little runtime overhead.
Although in many places the MST core can still be optimized significantly, there will always be a constant overhead.
If you have a performance critical application that handles huge amounts of mutable data, you will probably be better
off by using 'raw' mobx.
Which has predictable and well-known performance characteristics, and has much less overhead.

Likewise, if your application is mainly dealing with stateless information (such as a logging system) MST doesn't add much values.

### How does reconciliation work?

* When applying snapshots, MST will always try to reuse existing object instances for snapshots with the same identifier (see `types.identifier()`).
* If no identifier is specified, but the type of the snapshot is correct, MST will reconcile objects as well if they are stored in a specific model property or under the same map key.
* In arrays, items without an identifier are never reconciled.

If an object is reconciled, the consequence is that localState is preserved and `postCreate` / `attach` life-cycle hooks are not fired because applying a snapshot results just in an existing tree node being updated.

### Creating async flows

See [creating asynchronous flow](docs/async-actions.md).

### Using mobx and mobx-state-tree together

Yep, perfectly fine. No problem. Go on. `observer`, `autorun` etc. will work as expected.

### Should all state of my app be stored in `mobx-state-tree`?
No, or, not necessarily. An application can use both state trees and vanilla MobX observables at the same time.
State trees are primarily designed to store your domain data, as this kind of state is often distributed and not very local.
For local component state, for example, vanilla MobX observables might often be simpler to use.

### Can I use Hot Module Reloading?

Yes, with MST it is pretty straight forward to setup hot reloading for your store definitions, while preserving state. See the [todomvc example](https://github.com/mobxjs/mobx-state-tree/blob/master/examples/todomvc/src/index.js#L60-L68)

### TypeScript & MST

TypeScript support is best-effort, as not all patterns can be expressed in TypeScript. But except for assigning snapshots to properties we get pretty close! As MST uses the latest fancy Typescript features it is recommended to use TypeScript 2.3 or higher, with `noImplicitThis` and `strictNullChecks` enabled.

When using models, you write an interface, along with its property types, that will be used to perform type checks at runtime.
What about compile time? You can use TypeScript interfaces to perform those checks, but that would require writing again all the properties and their actions!

Good news! You don't need to write it twice! Using the `typeof` operator of TypeScript over the `.Type` property of a MST Type will result in a valid TypeScript Type!

```typescript
const Todo = types.model({
        title: types.string
    })
    .actions(self => ({
        setTitle(v: string) {
            self.title = v
        }
    }))

type ITodo = typeof Todo.Type // => ITodo is now a valid TypeScript type with { title: string; setTitle: (v: string) => void }
```

Sometimes you'll need to take into account where your typings are available and where they aren't. The code below will not compile: TypeScript will complain that `self.upperProp` is not a known property. Computed properties are only available after `.views` is evaluated.

```typescript
const Example = types
  .model('Example', {
    prop: types.string,
  })
  .views(self => ({
    get upperProp(): string {
      return self.prop.toUpperCase();
    },
    get twiceUpperProp(): string {
      return self.upperProp + self.upperProp;
    },
  }));
```

You can circumvent this situation by decaring the views in two steps:

```typescript
const Example = types
  .model('Example', { prop: types.string })
  .views(self => ({
    get upperProp(): string {
      return self.prop.toUpperCase();
    },
  }))
  .views(self => ({
    get twiceUpperProp(): string {
      return self.upperProp + self.upperProp;
    },
  }));
```

Another approach would be to use helper functions, as demonstrated in the following code. This definition allows for circular references, but is more verbose.

```typescript
const Example = types
  .model('Example', { prop: types.string })
  .views(self => {
    function upperProp(): string {
      return self.prop.toUpperCase();
    }
    function twiceUpperProp(): string {
      return upperProp() + upperProp();
    }

    return {
      get upperProp(): string {
        return upperProp();
      },
      get twiceUpperProp(): string {
        return twiceUpperProp();
      },
    };
  });
```

#### Known Typescript Issue 5938

Theres a known issue with typescript and interfaces as described by: https://github.com/Microsoft/TypeScript/issues/5938

This rears its ugly head if you try to define a model such as:

```typescript
import { types } from "mobx-state-tree"

export const Todo = types.model({
    title: types.string
});

export type ITodo = typeof Todo.Type
```

And you have your tsconfig.json settings set to:

```json
{
  "compilerOptions": {
    ...
    "declaration": true,
    "noUnusedLocals": true
    ...
  }
}
```

Then you will get errors such as:

> error TS4023: Exported variable 'Todo' has or is using name 'IModelType' from external module "..." but cannot be named.

Until Microsoft fixes this issue the solution is to re-export IModelType:

```typescript
import { types, IModelType } from "mobx-state-tree"

export type __IModelType = IModelType<any,any>;

export const Todo = types.model({
    title: types.string
});

export type ITodo = typeof Todo.Type
```

It aint pretty, but it works.

### How does MST compare to Redux

So far this might look a lot like an immutable state tree as found for example in Redux apps, but there are a few differences:

-   Like Redux, and unlike MobX, MST prescribes a very specific state architecture.
-   mobx-state-tree allows direct modification of any value in the tree; it is not necessary to construct a new tree in your actions.
-   mobx-state-tree allows for fine-grained and efficient observation of any point in the state tree.
-   mobx-state-tree generates JSON patches for any modification that is made.
-   mobx-state-tree provides utilities to turn any MST tree into a valid Redux store.
-   Having multiple MSTs in a single application is perfectly fine.


## Thanks!

* [Mendix](https://mendix.com) for sponsoring and providing the opportunity to work on exploratory projects like MST.
* [Dan Abramov](https://twitter.com/dan_abramov)'s work on [Redux](http://redux.js.org) has strongly influenced the idea of snapshots and transactional actions in MST.
* [Giulio Canti](https://twitter.com/GiulioCanti)'s work on [tcomb](http://github.com/gcanti/tcomb) and type systems in general has strongly influenced the type system of MST.
* All the early adopters encouraging to pursue this whole idea and proving it is something feasible.<|MERGE_RESOLUTION|>--- conflicted
+++ resolved
@@ -636,10 +636,9 @@
 
 1. Note that multiple `actions` calls can be chained. This makes it possible to create multiple closures with their own protected volatile state.
 1. Although in the above example the `pendingRequest` could be initialized directly in the action initializer, it is recommended to do this in the `afterCreate` hook, which will only once the entire instance has been set up (there might be many action and property initializers for a single type).
-<<<<<<< HEAD
+
 1. The above example doesn't actually use the promise. For how to work with promises / asynchronous flows, see the [asynchronous actions](#asynchronous-actions) section above.
-=======
-1. The above example doesn't actually use the promise. For how to work with promises / asynchronous processes, see the [asynchronous actions](#asynchronous-actions) section above.
+
 1. It is possible to share volatile state between views and actions by using `extend`. `.extend` works like a combination of `.actions` and `.views` and should return an object with a `actions` and `views` field:
 
 ```javascript
@@ -660,7 +659,6 @@
     }
 })
 ```
->>>>>>> 74590410
 
 ## Dependency injection
 
