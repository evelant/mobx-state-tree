[![npm version](https://badge.fury.io/js/mobx-state-tree.svg)](https://badge.fury.io/js/mobx-state-tree)
[![Build Status](https://travis-ci.org/mobxjs/mobx-state-tree.svg?branch=master)](https://travis-ci.org/mobxjs/mobx-state-tree)
[![Coverage Status](https://coveralls.io/repos/github/mobxjs/mobx-state-tree/badge.svg?branch=master)](https://coveralls.io/github/mobxjs/mobx-state-tree?branch=master)
[![Join the community on Spectrum](https://withspectrum.github.io/badge/badge.svg)](https://spectrum.chat/mobx-state-tree)

</br>

<p>
  <img src="docs/mobx-state-tree-logo-gradient.svg" align="left" height="145" width="100"
style="margin-right: 20px"/>
  <h4 style="margin: 0;">mobx-state-tree</h4>
  <p>
    <i>
  Opinionated, transactional, MobX powered state container combining the best features of the immutable and mutable world   for an optimal DX
    </i>
  </p>
</p>

</br>

> Mobx and MST are amazing pieces of software, for me it is the missing brick when you build React based apps. Thanks for the great work!

Nicolas Galle [full post](https://medium.com/@nicolasgall/i-started-to-use-react-last-year-and-i-loved-it-1ce8d53fec6a)
Introduction blog post [The curious case of MobX state tree](https://medium.com/@mweststrate/the-curious-case-of-mobx-state-tree-7b4e22d461f)

---

MobX state tree is a community driven project, but is looking for active maintainers! See [#700](https://github.com/mobxjs/mobx-state-tree/issues/700)

---

# Contents

-   [Installation](#installation)
-   [Getting Started](docs/getting-started.md)
-   [Talks & blogs](#talks--blogs)
-   [Philosophy & Overview](#philosophy--overview)
-   [Examples](#examples)
-   [Concepts](#concepts)
    -   [Trees, types and state](#trees-types-and-state)
    -   [Creating models](#creating-models)
    -   [Tree semantics in detail](#tree-semantics-in-detail)
    -   [Composing trees](#composing-trees)
    -   [Actions](#actions)
    -   [Views](#views)
    -   [Snapshots](#snapshots)
    -   [Patches](#patches)
    -   [References and identifiers](#references-and-identifiers)
    -   [Listening to observables, snapshots, patches or actions](#listening-to-observables-snapshots-patches-or-actions)
    -   [Volatile state](#volatile-state)
    -   [Dependency injection](#dependency-injection)
-   [Types overview](#types-overview)
    -   [Lifecycle hooks](#lifecycle-hooks-for-typesmodel)
-   [Api overview](#api-overview)
-   [Tips](#tips)
-   [FAQ](#faq)
-   [Full Api Docs](API.md)
-   [Built-in / example middlewares](packages/mst-middlewares/README.md)
-   [Changelog](changelog.md)

# Installation

-   NPM: `npm install mobx mobx-state-tree --save` (use `mobx@3` for MST 1.x)
-   Yarn: `yarn add mobx mobx-state-tree`
-   CDN: https://unpkg.com/mobx-state-tree@1.1.0/dist/mobx-state-tree.umd.js (exposed as `window.mobxStateTree`)
-   Playground: [https://mattiamanzati.github.io/mobx-state-tree-playground/](https://mattiamanzati.github.io/mobx-state-tree-playground/) (with React UI, snapshots, patches and actions display)
-   CodeSandbox [TodoList demo](https://codesandbox.io/s/nZ26kGMD) fork for testing and bug reporting

Typescript typings are included in the packages. Use `module: "commonjs"` or `moduleResolution: "node"` to make sure they are picked up automatically in any consuming project.

Supported browsers:

-   MobX-state-tree runs on any ES5 environment
-   However, for MobX version 4 or 5 can be used. MobX 4 will run on any environment, MobX 5 only on modern browsers. See for more details the [MobX readme](https://github.com/mobxjs/mobx#browser-support)

# Getting started

See the [Getting started](https://github.com/mobxjs/mobx-state-tree/blob/master/docs/getting-started.md#getting-started) tutorial or follow the free [egghead.io course](https://egghead.io/courses/manage-application-state-with-mobx-state-tree).

# Talks & blogs

-   Talk React Europe 2017: [Next generation state management](https://www.youtube.com/watch?v=rwqwwn_46kA)
-   Talk ReactNext 2017: [React, but for Data](https://www.youtube.com/watch?v=xfC_xEA8Z1M&index=6&list=PLMYVq3z1QxSqq6D7jxVdqttOX7H_Brq8Z) ([slides](http://react-next-2017-slides.surge.sh/#1), [demo](https://codesandbox.io/s/8y4p23j32j))
-   Talk ReactJSDay Verona 2017: [Immutable or immutable? Both!](https://www.youtube.com/watch?v=zdtwaa5Rmb8&index=9&list=PLWK9j6ps_unl293VhhN4RYMCISxye3xH9) ([slides](https://mweststrate.github.io/reactjsday2017-presentation/index.html#1), [demo](https://github.com/mweststrate/reatjsday2017-demo))
-   Talk React Alicante 2017: [Mutable or Immutable? Let's do both!](https://www.youtube.com/watch?v=DgnL3uij9ec&list=PLd7nkr8mN0sWvBH_s0foCE6eZTX8BmLUM&index=9) ([slides](https://mattiamanzati.github.io/slides-react-alicante-2017/#2))
-   Talk ReactiveConf 2016: [Immer-mutable state management](https://www.youtube.com/watch?v=Ql8KUUUOHNc&list=PLa2ZZ09WYepMCRRGCRPhTYuTCat4TiDlX&index=30)
-   Talk FrontendLove 2018: [MobX State Tree + React: pure reactivity served](https://www.youtube.com/watch?v=HS9revHrNRI) by [Luca Mezzalira](https://lucamezzalira.com/) ([slides](https://docs.google.com/presentation/d/1f18RhN9hz1GPAdY4binWVNZDKm3k7EfNvV48lWnzdjQ/edit#slide=id.g35f391192_00)).

# Philosophy & Overview

`mobx-state-tree` is a state container that combines the _simplicity and ease of mutable data_ with the _traceability of immutable data_ and the _reactiveness and performance of observable data_.

Simply put, mobx-state-tree tries to combine the best features of both immutability (transactionality, traceability and composition) and mutability (discoverability, co-location and encapsulation) based approaches to state management; everything to provide the best developer experience possible.
Unlike MobX itself, mobx-state-tree is very opinionated about how data should be structured and updated.
This makes it possible to solve many common problems out of the box.

Central in MST (mobx-state-tree) is the concept of a _living tree_. The tree consists of mutable, but strictly protected objects enriched with _runtime type information_. In other words, each tree has a _shape_ (type information) and _state_ (data).
From this living tree, immutable, structurally shared, snapshots are automatically generated.

```javascript
import { types, onSnapshot } from "mobx-state-tree"

const Todo = types
    .model("Todo", {
        title: types.string,
        done: false
    })
    .actions(self => ({
        toggle() {
            self.done = !self.done
        }
    }))

const Store = types.model("Store", {
    todos: types.array(Todo)
})

// create an instance from a snapshot
const store = Store.create({
    todos: [
        {
            title: "Get coffee"
        }
    ]
})

// listen to new snapshots
onSnapshot(store, snapshot => {
    console.dir(snapshot)
})

// invoke action that modifies the tree
store.todos[0].toggle()
// prints: `{ todos: [{ title: "Get coffee", done: true }]}`
```

By using the type information available, snapshots can be converted to living trees, and vice versa, with zero effort.
Because of this, [time travelling](https://github.com/mobxjs/mobx-state-tree/blob/master/packages/mst-example-boxes/src/stores/time.js) is supported out of the box, and tools like HMR are trivial to support [example](https://github.com/mobxjs/mobx-state-tree/blob/4c2b19ec4a6a8d74064e4b8a87c0f8b46e97e621/examples/boxes/src/stores/domain-state.js#L94).

The type information is designed in such a way that it is used both at design- and run-time to verify type correctness (Design time type checking works in TypeScript only at the moment; Flow PR's are welcome!)

```
[mobx-state-tree] Value '{\"todos\":[{\"turtle\":\"Get tea\"}]}' is not assignable to type: Store, expected an instance of Store or a snapshot like '{ todos: { title: string; done: boolean }[] }' instead.
```

_Runtime type error_

![typescript error](docs/tserror.png)

_Designtime type error_

Because state trees are living, mutable models, actions are straight-forward to write; just modify local instance properties where appropriate. See `toggleTodo()` above or the examples below. It is not necessary to produce a new state tree yourself, MST's snapshot functionality will derive one for you automatically.

Although mutable sounds scary to some, fear not, actions have many interesting properties.
By default trees can only be modified by using an action that belongs to the same subtree.
Furthermore, actions are replayable and can be used to distribute changes ([example](https://github.com/mobxjs/mobx-state-tree/blob/master/packages/mst-example-boxes/src/stores/socket.js)).

Moreover, because changes can be detected on a fine grained level, JSON patches are supported out of the box.
Simply subscribing to the patch stream of a tree is another way to sync diffs with, for example, back-end servers or other clients ([example](https://github.com/mobxjs/mobx-state-tree/blob/master/packages/mst-example-boxes/src/stores/socket.js)).

![patches](docs/patches.png)

Since MST uses MobX behind the scenes, it integrates seamlessly with [mobx](https://mobx.js.org) and [mobx-react](https://github.com/mobxjs/mobx-react). See also this [egghead.io lesson: Render mobx-state-tree Models in React](https://egghead.io/lessons/react-render-mobx-state-tree-models-in-react).
Even cooler, because it supports snapshots, middleware and replayable actions out of the box, it is possible to replace a Redux store and reducer with a MobX state tree.
This makes it possible to connect the Redux devtools to MST. See the [Redux / MST TodoMVC example](https://github.com/mobxjs/mobx-state-tree/blob/4c2b19ec4a6a8d74064e4b8a87c0f8b46e97e621/examples/redux-todomvc/src/index.js#L6).

![devtools](docs/reduxdevtools.png)

Finally, MST has built-in support for references, identifiers, dependency injection, change recording and circular type definitions (even across files).
Even fancier, it analyses liveliness of objects, failing early when you try to access accidentally cached information! (More on that later)

A unique feature of MST is that it offers liveliness guarantees. MST will throw when reading or writing from objects that are no longer part of a state tree. This protects you against accidental stale reads of objects still referred by, for example, a closure.

```javascript
const oldTodo = store.todos[0]
store.removeTodo(0)

function logTodo(todo) {
    setTimeout(() => console.log(todo.title), 1000)
}

logTodo(store.todos[0])
store.removeTodo(0)
// throws exception in one second for using an stale object!
```

Despite all that, you will see that the [API](API.md) is quite straightforward!

---

Another way to look at mobx-state-tree is to consider it, as argued by Daniel Earwicker, to be ["React, but for data"](http://danielearwicker.github.io/json_mobx_Like_React_but_for_Data_Part_2_.html).
Like React, MST consists of composable components, called _models_, which captures a small piece of state. They are instantiated from props (snapshots) and after that manage and protect their own internal state (using actions). Moreover, when applying snapshots, tree nodes are reconciled as much as possible. There is even a context-like mechanism, called environments, to pass information to deep descendants.

An introduction to the philosophy can be watched [here](https://youtu.be/ta8QKmNRXZM?t=21m52s). [Slides](https://immer-mutable-state.surge.sh/). Or, as [markdown](https://github.com/mweststrate/reactive2016-slides/blob/master/slides.md) to read it quickly.

mobx-state-tree "immutable trees" and "graph model" features talk, ["Next Generation State Management"](https://www.youtube.com/watch?v=rwqwwn_46kA) at React Europe 2017. [Slides](http://tree.surge.sh/#1).

# Examples

To run the examples:

1.  clone this repository
2.  navigate to the example folder (e.g. `packages/mst-example-bookshop`)
3.  run `yarn install` and `yarn start`

-   [Bookshop](https://github.com/mobxjs/mobx-state-tree/tree/master/packages/mst-example-bookshop) Example webshop application with references, identifiers, routing, testing, etc.
-   [Boxes](https://github.com/mobxjs/mobx-state-tree/tree/master/packages/mst-example-boxes) Example app where one can draw, drag, and drop boxes. With time-travelling and multi-client synchronization over websockets.
-   [TodoMVC](https://github.com/mobxjs/mobx-state-tree/tree/master/packages/mst-example-todomvc) Classic example app using React and MST.
-   [Redux TodoMVC](https://github.com/mobxjs/mobx-state-tree/tree/master/packages/mst-example-redux-todomvc) Redux TodoMVC application, except that the reducers are replaced with a MST. Tip: open the Redux devtools; they will work!

# Concepts

With MobX state tree, you build, as the name suggests, trees of models.

### Trees, types and state

Each **node** in the tree is described by two things: Its **type** (the shape of the thing) and its **data** (the state it is currently in).

The simplest tree possible:

```javascript
import { types } from "mobx-state-tree"

// declaring the shape of a node with the type `Todo`
const Todo = types.model({
    title: types.string
})

// creating a tree based on the "Todo" type, with initial data:
const coffeeTodo = Todo.create({
    title: "Get coffee"
})
```

The `types.model` type declaration is used to describe the shape of an object.
Other built-in types include arrays, maps, primitives, etc. See the [types overview](#types-overview).
The type information will be used for both.

### Creating models

<i><a style="color: white; background:cornflowerblue;padding:5px;margin:5px;border-radius:2px" href="https://egghead.io/lessons/react-describe-your-application-domain-using-mobx-state-tree-mst-models">egghead.io lesson 1: Describe Your Application Domain Using mobx-state-tree(MST) Models</a></i>

The most important type in MST is `types.model`, which can be used to describe the shape of an object.
An example:

```javascript
const TodoStore = types
    .model("TodoStore", {                             // 1
        loaded: types.boolean                         // 2
        endpoint: "http://localhost",                 // 3
        todos: types.array(Todo),                     // 4
        selectedTodo: types.reference(Todo)           // 5
    })
    .views(self => {
        return {
            get completedTodos() {                    // 6
                return self.todos.filter(t => t.done)
            },
            findTodosByUser(user) {                   // 7
                return self.todos.filter(t => t.assignee === user)
            }
        };
    })
    .actions(self => {
        return {
            addTodo(title) {
                self.todos.push({
                    id: Math.random(),
                    title
                })
            }
        };
    })
```

When defining a model, it is advised to give the model a name for debugging purposes (see `// 1`).
A model takes additionally object argument defining the properties.

The _properties_ argument is a key-value set where each key indicates the introduction of a property, and the value its type. The following types are acceptable:

1.  A type. This can be a simple primitive type like `types.boolean`, see `// 2`, or a complex, possibly pre-defined type (`// 4`)
2.  A primitive. Using a primitive as type is syntactic sugar for introducing a property with a default value. See `// 3`, `endpoint: "http://localhost"` is the same as `endpoint: types.optional(types.string, "http://localhost")`. The primitive type is inferred from the default value. Properties with a default value can be omitted in snapshots.
3.  A [computed property](https://mobx.js.org/refguide/computed-decorator.html), see `// 6`. Computed properties are tracked and memoized by MobX. Computed properties will not be stored in snapshots or emit patch events. It is possible to provide a setter for a computed property as well. A setter should always invoke an action.
4.  A view function (see `// 7`). A view function can, unlike computed properties, take arbitrary arguments. It won't be memoized, but its value can be tracked by MobX nonetheless. View functions are not allowed to change the model, but should rather be used to retrieve information from the model.

_Tip: `(self) => ({ action1() { }, action2() { }})` is ES6 syntax for `function (self) { return { action1: function() { }, action2: function() { } }}`. In other words, it's short way of directly returning an object literal.
For that reason a comma between each member of a model is mandatory, unlike classes which are syntactically a totally different concept._

`types.model` creates a chainable model type, where each chained method produces a new type:

-   `.named(name)` clones the current type, but gives it a new name
-   `.props(props)` produces a new type, based on the current one, and adds / overrides the specified properties
-   `.actions(self => object literal with actions)` produces a new type, based on the current one, and adds / overrides the specified actions
-   `.views(self => object literal with view functions)` produces a new type, based on the current one, and adds / overrides the specified view functions
-   `.preProcessSnapshot(snapshot => snapshot)` can be used to pre-process the raw JSON before instantiating a new model. See [Lifecycle hooks](#lifecycle-hooks-for-typesmodel)

Note that `views` and `actions` don't define actions and views directly, but rather they should be given a function.
The function will be invoked when a new model instance is created. The instance will be passed in as the first and only argument typically called `self`.
This has two advantages:

1.  All methods will always be bound correctly, and won't suffer from an unbound `this`
2.  The closure can be used to store private state or methods of the instance. See also [actions](#actions) and [volatile state](#volatile-state).

Quick example:

```javascript
const TodoStore = types
    .model("TodoStore", {
        /* props */
    })
    .actions(self => {
        const instantiationTime = Date.now()

        function addTodo(title) {
            console.log(`Adding Todo ${title} after ${(Date.now() - instantiationTime) / 1000}s.`)
            self.todos.push({
                id: Math.random(),
                title
            })
        }

        return { addTodo }
    })
```

It is perfectly fine to chain multiple `views`, `props` calls etc in arbitrary order. This can be a great way to structure complex types, mix-in utility functions, etc. Each call in the chain creates a new, immutable type which can itself be stored and reused as part of other types, etc.

It is also possible to define lifecycle hooks in the _actions_ object. These are actions with a predefined name that are run at a specific moment. See [Lifecycle hooks](#lifecycle-hooks-for-typesmodel).

### Tree semantics in detail

MST trees have very specific semantics. These semantics purposefully constrain what you can do with MST. The reward for that is all kinds of generic features out of the box like snapshots, replayability, etc. If these constraints don't suit your app, you are probably better off using plain MobX with your own model classes, which is fine as well.

1.  Each object in an MST tree is considered a _node_. Each primitive (and frozen) value is considered a _leaf_.
1.  MST has only three types of nodes: _model_, _array_ and _map_.
1.  Every _node_ tree in an MST tree is a tree in itself. Any operation that can be invoked on the complete tree can also be applied to a subtree.
1.  A node can only exist exactly _once_ in a tree. This ensures it has a unique, identifiable position.
1.  It is however possible to refer to another object in the _same_ tree by using _references_
1.  There is no limit to the number of MST trees that live in an application. However, each node can only live in exactly one tree.
1.  All _leaves_ in the tree must be serializable. It is not possible to store, for example, functions in a MST.
1.  The only free-form type in MST is frozen, with the requirement that frozen values are immutable and serializable so that the MST semantics can still be upheld.
1.  At any point in the tree it is possible to assign a snapshot to the tree instead of a concrete instance of the expected type. In that case an instance of the correct type, based on the snapshot, will be automatically created for you.
1.  Nodes in the MST tree will be reconciled (the exact same instance will be reused) when updating the tree by any means, based on their _identifier_ property. If there is no identifier property, instances won't be reconciled.
1.  If a node in the tree is replaced by another node, the original node will die and become unusable. This makes sure you are not accidentally holding on to stale objects anywhere in your application.
1.  If you want to create a new node based on an existing node in a tree, you can either `detach` that node, or `clone` it.

These egghead.io lessons nicely leverage the specific semantics of MST trees:

<i><a style="color: white; background:cornflowerblue;padding:5px;margin:5px;border-radius:2px" href="https://egghead.io/lessons/react-build-forms-with-react-to-edit-mobx-state-tree-models">egghead.io lesson 6: Build Forms with React to Edit mobx-state-tree Models</a></i><br>
<i><a style="color: white; background:cornflowerblue;padding:5px;margin:5px;border-radius:2px" href="https://egghead.io/lessons/react-remove-model-instances-from-the-tree">egghead.io lesson 7: Remove Model Instances from the Tree</a></i><br>
<i><a style="color: white; background:cornflowerblue;padding:5px;margin:5px;border-radius:2px" href="https://egghead.io/lessons/react-create-an-entry-form-to-add-models-to-the-state-tree">egghead.io lesson 8: Create an Entry Form to Add Models to the State Tree</a></i>

### Composing trees

In MST every node in the tree is a tree in itself.
Trees can be composed by composing their types:

```javascript
const TodoStore = types.model({
    todos: types.array(Todo)
})

const storeInstance = TodoStore.create({
    todos: [
        {
            title: "Get biscuit"
        }
    ]
})
```

The _snapshot_ passed to the `create` method of a type will recursively be turned in MST nodes. So, you can safely call:

```javascript
storeInstance.todos[0].setTitle("Chocolate instead plz")
```

Because any node in a tree is a tree in itself, any built-in method in MST can be invoked on any node in the tree, not just the root.
This makes it possible to get a patch stream of a certain subtree, or to apply middleware to a certain subtree only.

### Actions

<i><a style="color: white; background:cornflowerblue;padding:5px;margin:5px;border-radius:2px" href="https://egghead.io/lessons/react-attach-behavior-to-mobx-state-tree-models-using-actions">egghead.io lesson 2: Attach Behavior to mobx-state-tree Models Using Actions</a></i>

By default, nodes can only be modified by one of their actions, or by actions higher up in the tree.
Actions can be defined by returning an object from the action initializer function that was passed to `actions`.
The initializer function is executed for each instance, so that `self` is always bound to the current instance.
Also, the closure of that function can be used to store so called _volatile_ state for the instance or to create private functions that can only
be invoked from the actions, but not from the outside.

```javascript
const Todo = types
    .model({
        title: types.string
    })
    .actions(self => {
        function setTitle(newTitle) {
            self.title = newTitle
        }

        return {
            setTitle
        }
    })
```

Shorter form if no local state or private functions are involved:

```javascript
const Todo = types
    .model({
        title: types.string
    })
    .actions(self => ({
        // note the `({`, we are returning an object literal
        setTitle(newTitle) {
            self.title = newTitle
        }
    }))
```

Actions are replayable and are therefore constrained in several ways:

-   Trying to modify a node without using an action will throw an exception.
-   It's recommended to make sure action arguments are serializable. Some arguments can be serialized automatically such as relative paths to other nodes
-   Actions can only modify models that belong to the (sub)tree on which they are invoked
-   You cannot use `this` inside actions. Instead, use `self`. This makes it safe to pass actions around without binding them or wrapping them in arrow functions.

Useful methods:

-   [`onAction`](API.md#onaction) listens to any action that is invoked on the model or any of its descendants.
-   [`addMiddleware`](API.md#addmiddleware) listens to any action that is invoked on the model or any of its descendants.
-   [`applyAction`](API.md#applyaction) invokes an action on the model according to the given action description

#### Asynchronous actions

<i><a style="color: white; background:cornflowerblue;padding:5px;margin:5px;border-radius:2px" href="https://egghead.io/lessons/react-defining-asynchronous-processes-using-flow">egghead.io lesson 12: Defining Asynchronous Processes Using Flow</a></i>

Asynchronous actions have first class support in MST and are described in more detail [here](docs/async-actions.md#asynchronous-actions-and-middleware).
Asynchronous actions are written by using generators and always return a promise. For a real working example see the [bookshop sources](https://github.com/mobxjs/mobx-state-tree/blob/adba1943af263898678fe148a80d3d2b9f8dbe63/examples/bookshop/src/stores/BookStore.js#L25). A quick example to get the gist:

_Warning: don't import `flow` from `"mobx"`, but from `"mobx-state-tree"` instead!_

```javascript
import { types, flow } from "mobx-state-tree"

someModel.actions(self => {
    const fetchProjects = flow(function*() {
        // <- note the star, this a generator function!
        self.state = "pending"
        try {
            // ... yield can be used in async/await style
            self.githubProjects = yield fetchGithubProjectsSomehow()
            self.state = "done"
        } catch (error) {
            // ... including try/catch error handling
            console.error("Failed to fetch projects", error)
            self.state = "error"
        }
        // The action will return a promise that resolves to the returned value
        // (or rejects with anything thrown from the action)
        return self.githubProjects.length
    })

    return { fetchProjects }
})
```

#### Action listeners versus middleware

The difference between action listeners and middleware is: middleware can intercept the action that is about to be invoked, modify arguments, return types, etc. Action listeners cannot intercept and are only notified. Action listeners receive the action arguments in a serializable format, while middleware receives the raw arguments. (`onAction` is actually just a built-in middleware).

For more details on creating middleware, see the [docs](docs/middleware.md).

#### Disabling protected mode

This may be desired if the default protection of `mobx-state-tree` doesn't fit your use case. For example, if you are not interested in replayable actions or hate the effort of writing actions to modify any field, `unprotect(tree)` will disable the protected mode of a tree allowing anyone to directly modify the tree.

### Views

<i><a style="color: white; background:cornflowerblue;padding:5px;margin:5px;border-radius:2px" href="https://egghead.io/lessons/react-derive-information-from-models-using-views">egghead.io lesson 4: Derive Information from Models Using Views</a></i>

Any fact that can be derived from your state is called a "view" or "derivation".
See the [Mobx concepts & principles](https://mobx.js.org/intro/concepts.html) for some background.

Views come in two flavors: views with arguments and views without arguments. The latter are called computed values, based on the [computed](https://mobx.js.org/refguide/computed-decorator.html) concept in MobX. The main difference between the two is that computed properties create an explicit caching point, but later they work the same and any other computed value or MobX based reaction like [`@observer`](https://mobx.js.org/refguide/observer-component.html) components can react to them. Computed values are defined using _getter_ functions.

Example:

```javascript
import { autorun } from "mobx"

const UserStore = types
    .model({
        users: types.array(User)
    })
    .views(self => ({
        get numberOfChildren() {
            return self.users.filter(user => user.age < 18).length
        },
        numberOfPeopleOlderThan(age) {
            return self.users.filter(user => user.age > age).length
        }
    }))

const userStore = UserStore.create(/* */)

// Every time the userStore is updated in a relevant way, log messages will be printed
autorun(() => {
    console.log("There are now ", userStore.numberOfChildren, " children")
})
autorun(() => {
    console.log("There are now ", userStore.numberOfPeopleOlderThan(75), " pretty old people")
})
```

If you want to share volatile state between views and actions, use `.extend` instead of `.views` + `.actions`. See the [volatile state](#volatile-state) section.

### Snapshots

<i><a style="color: white; background:cornflowerblue;padding:5px;margin:5px;border-radius:2px" href="https://egghead.io/lessons/react-test-mobx-state-tree-models-by-recording-snapshots-or-patches">egghead.io lesson 3: Test mobx-state-tree Models by Recording Snapshots or Patches</a></i><br>
<i><a style="color: white; background:cornflowerblue;padding:5px;margin:5px;border-radius:2px" href="https://egghead.io/lessons/react-store-store-in-local-storage">egghead.io lesson 9: Store Store in Local Storage</a></i><br>
<i><a style="color: white; background:cornflowerblue;padding:5px;margin:5px;border-radius:2px" href="https://egghead.io/lessons/react-automatically-send-changes-to-the-server-by-using-onsnapshot">egghead.io lesson 16: Automatically Send Changes to the Server by Using onSnapshot</a></i>

Snapshots are the immutable serialization, in plain objects, of a tree at a specific point in time.
Snapshots can be inspected through `getSnapshot(node, applyPostProcess)`.
Snapshots don't contain any type information and are stripped from all actions, etc., so they are perfectly suitable for transportation.
Requesting a snapshot is cheap as MST always maintains a snapshot of each node in the background and uses structural sharing.

```javascript
coffeeTodo.setTitle("Tea instead plz")

console.dir(getSnapshot(coffeeTodo))
// prints `{ title: "Tea instead plz" }`
```

Some interesting properties of snapshots:

-   Snapshots are immutable
-   Snapshots can be transported
-   Snapshots can be used to update models or restore them to a particular state
-   Snapshots are automatically converted to models when needed. So, the two following statements are equivalent: `store.todos.push(Todo.create({ title: "test" }))` and `store.todos.push({ title: "test" })`.

Useful methods:

-   `getSnapshot(model, applyPostProcess)`: returns a snapshot representing the current state of the model
-   `onSnapshot(model, callback)`: creates a listener that fires whenever a new snapshot is available (but only one per MobX transaction).
-   `applySnapshot(model, snapshot)`: updates the state of the model and all its descendants to the state represented by the snapshot

## Patches

<i><a style="color: white; background:cornflowerblue;padding:5px;margin:5px;border-radius:2px" href="https://egghead.io/lessons/react-test-mobx-state-tree-models-by-recording-snapshots-or-patches">egghead.io lesson 3: Test mobx-state-tree Models by Recording Snapshots or Patches</a></i>

Modifying a model does not only result in a new snapshot, but also in a stream of [JSON-patches](http://jsonpatch.com/) describing which modifications were made.
Patches have the following signature:

    export interface IJsonPatch {
        op: "replace" | "add" | "remove"
        path: string
        value?: any
    }

-   Patches are constructed according to JSON-Patch, RFC 6902
-   Patches are emitted immediately when a mutation is made and don't respect transaction boundaries (like snapshots)
-   Patch listeners can be used to achieve deep observing
-   The `path` attribute of a patch contains the path of the event relative to the place where the event listener is attached
-   A single mutation can result in multiple patches, for example when splicing an array
-   Patches can be reverse applied, which enables many powerful patterns like undo / redo

Useful methods:

-   `onPatch(model, listener)` attaches a patch listener to the provided model, which will be invoked whenever the model or any of its descendants is mutated
-   `applyPatch(model, patch)` applies a patch (or array of patches) to the provided model
-   `revertPatch(model, patch)` reverse applies a patch (or array of patches) to the provided model. This replays the inverse of a set of patches to a model, which can be used to bring it back to its original state

### References and identifiers

<i><a style="color: white; background:cornflowerblue;padding:5px;margin:5px;border-radius:2px" href="https://egghead.io/lessons/react-create-relationships-in-your-data-with-mobx-state-tree-using-references-and-identifiers">egghead.io lesson 13: Create Relationships in your Data with mobx-state-tree Using References and Identifiers</a></i>

References and identifiers are a first-class concept in MST.
This makes it possible to declare references and keep the data normalized in the background, while you interact with it in a denormalized manner.

Example:

```javascript
const Todo = types.model({
    id: types.identifier,
    title: types.string
})

const TodoStore = types.model({
    todos: types.array(Todo),
    selectedTodo: types.reference(Todo)
})

// create a store with a normalized snapshot
const storeInstance = TodoStore.create({
    todos: [
        {
            id: "47",
            title: "Get coffee"
        }
    ],
    selectedTodo: "47"
})

// because `selectedTodo` is declared to be a reference, it returns the actual Todo node with the matching identifier
console.log(storeInstance.selectedTodo.title)
// prints "Get coffee"
```

#### Identifiers

-   Each model can define zero or one `identifier()` properties
-   The identifier property of an object cannot be modified after initialization
-   Each identifier / type combination should be unique within the entire tree
-   Identifiers are used to reconcile items inside arrays and maps - wherever possible - when applying snapshots
-   The `map.put()` method can be used to simplify adding objects that have identifiers to [maps](API.md#typesmap)
-   The primary goal of identifiers is not validation, but reconciliation and reference resolving. For this reason identifiers cannot be defined or updated after creation. If you want to check if some value just looks as an identifier, without providing the above semantics; use something like: `types.refinement(types.string, v => v.match(/someregex/))`

_Tip: If you know the format of the identifiers in your application, leverage `types.refinement` to actively check this, for example the following definition enforces that identifiers of `Car` always start with the string `Car_`:\_

```javascript
const Car = types.model("Car", {
    id: types.refinement(types.identifier, identifier => identifier.indexOf("Car_") === 0)
})
```

#### References

References are defined by mentioning the type they should resolve to. The targeted type should have exactly one attribute of the type `identifier`.
References are looked up through the entire tree but per type, so identifiers need to be unique in the entire tree.

#### Customizable references

The default implementation uses the `identifier` cache to resolve references (See [`resolveIdentifier`](API.md#resolveIdentifier)).
However, it is also possible to override the resolve logic and provide your own custom resolve logic.
This also makes it possible to, for example, trigger a data fetch when trying to resolve the reference ([example](https://github.com/mobxjs/mobx-state-tree/blob/master/packages/mobx-state-tree/__tests__/core/reference-custom.test.ts#L148)).

Example:

```javascript
const User = types.model({
    id: types.identifier,
    name: types.string
})

const UserByNameReference = types.maybeNull(
    types.reference(User, {
        // given an identifier, find the user
        get(identifier /* string */, parent: any /*Store*/) {
            return parent.users.find(u => u.name === identifier) || null
        },
        // given a user, produce the identifier that should be stored
        set(value /* User */) {
            return value.name
        }
    })
)

const Store = types.model({
    users: types.array(User),
    selection: UserByNameReference
})

const s = Store.create({
    users: [{ id: "1", name: "Michel" }, { id: "2", name: "Mattia" }],
    selection: "Mattia"
})
```

### Listening to observables, snapshots, patches or actions

MST is powered by MobX. This means that it is immediately compatible with `observer` components or reactions like `autorun`:

```javascript
import { autorun } from "mobx"

autorun(() => {
    console.log(storeInstance.selectedTodo.title)
})
```

Because MST keeps immutable snapshots in the background, it is also possible to be notified when a new snapshot of the tree is available. This is similar to `.subscribe` on a redux store:

```javascript
onSnapshot(storeInstance, newSnapshot => {
    console.dir("Got new state: ", newSnapshot)
})
```

However, sometimes it is more useful to precisely know what has changed rather than just receiving a complete new snapshot.
For that, MST supports json-patches out of the box.

```javascript
onPatch(storeInstance, patch => {
    console.dir("Got change: ", patch)
})

storeInstance.todos[0].setTitle("Add milk")
// prints:
{
    path: "/todos/0",
    op: "replace",
    value: "Add milk"
}
```

Similarly, you can be notified whenever an action is invoked by using `onAction`.

```javascript
onAction(storeInstance, call => {
    console.dir("Action was called: ", call)
})

storeInstance.todos[0].setTitle("Add milk")
// prints:
{
    path: "/todos/0",
    name: "setTitle",
    args: ["Add milk"]
}
```

It is even possible to intercept actions before they are applied by adding middleware using `addMiddleware`:

```javascript
addMiddleware(storeInstance, (call, next) => {
    call.args[0] = call.args[0].replace(/tea/gi, "Coffee")
    return next(call)
})
```

A more extensive middleware example can be found in this [code sandbox](https://codesandbox.io/s/mQrqy8j73).
For more details on creating middleware and the exact specification of middleware events, see the [docs](docs/middleware.md).

Finally, it is not only possible to be notified about snapshots, patches or actions. It is also possible to re-apply them by using `applySnapshot`, `applyPatch` or `applyAction`!

## Volatile state

<i><a style="color: white; background:cornflowerblue;padding:5px;margin:5px;border-radius:2px" href="https://egghead.io/lessons/react-use-volatile-state-and-lifecycle-methods-to-manage-private-state">egghead.io lesson 15: Use Volatile State and Lifecycle Methods to Manage Private State</a></i>

MST models primarily aid in storing _persistable_ state. State that can be persisted, serialized, transferred, patched, replaced, etc.
However, sometimes you need to keep track of temporary, non-persistable state. This is called _volatile_ state in MST. Examples include promises, sockets, DOM elements, etc. - state which is needed for local purposes as long as the object is alive.

Volatile state (which is also private) can be introduced by creating variables inside any of the action initializer functions.

Volatile is preserved for the life-time of an object and not reset when snapshots are applied, etc. Note that the life time of an object depends on proper reconciliation, see the [how does reconciliation work?](#how-does-reconciliation-work) section below.

The following is an example of an object with volatile state. Note that volatile state here is used to track a XHR request and clean up resources when it is disposed. Without volatile state this kind of information would need to be stored in an external WeakMap or something similar.

```javascript
const Store = types
    .model({
        todos: types.array(Todo),
        state: types.enumeration("State", ["loading", "loaded", "error"])
    })
    .actions(self => {
        const pendingRequest = null // a Promise

        function afterCreate() {
            self.state = "loading"
            pendingRequest = someXhrLib.createRequest("someEndpoint")
        }

        function beforeDestroy() {
            // abort the request, no longer interested
            pendingRequest.abort()
        }

        return {
            afterCreate,
            beforeDestroy
        }
    })
```

Some tips:

1.  Note that multiple `actions` calls can be chained. This makes it possible to create multiple closures with their own protected volatile state.
1.  Although in the above example the `pendingRequest` could be initialized directly in the action initializer, it is recommended to do this in the `afterCreate` hook, which will only once the entire instance has been set up (there might be many action and property initializers for a single type).

1.  The above example doesn't actually use the promise. For how to work with promises / asynchronous flows, see the [asynchronous actions](#asynchronous-actions) section above.

1.  It is possible to share volatile state between views and actions by using `extend`. `.extend` works like a combination of `.actions` and `.views` and should return an object with a `actions` and `views` field:

```javascript
const Todo = types.model({}).extend(self => {
    let localState = 3

    return {
        views: {
            get x() {
                return localState
            }
        },
        actions: {
            setX(value) {
                localState = value
            }
        }
    }
})
```

### model.volatile

In many cases it is useful to have volatile state that is _observable_ (in terms of Mobx observables) and _readable_ from outside the instance.
In that case, in the above example, `localState` could have been declared as `const localState = observable.box(3)`.
Since this is such a common pattern, there is a shorthand to declare such properties, and the example above could be rewritten to:

```javascript
const Todo = types
    .model({})
    .volatile(self => ({
        localState: 3
    }))
    .actions(self => ({
        setX(value) {
            self.localState = value
        }
    }))
```

The object that is returned from the `volatile` initializer function can contain any piece of data and will result in an instance property with the same name. Volatile properties have the following characteristics:

1.  The can be read from outside the model (if you want hidden volatile state, keep the state in your closure as shown in the previous section)
2.  The volatile properties will be only observable, see [observable _references_](https://mobx.js.org/refguide/modifiers.html). Values assigned to them will be unmodified and not automatically converted to deep observable structures.
3.  Like normal properties, they can only be modified through actions
4.  Volatile props will not show up in snapshots, and cannot be updated by applying snapshots
5.  Volatile props are preserved during the lifecycle of an instance. See also [reconciliation](#reconciliation)
6.  Changes in volatile props won't show up in the patch or snapshot stream
7.  It is currently not supported to define getters / setters in the object returned by `volatile`

## Dependency injection

When creating a new state tree it is possible to pass in environment specific data by passing an object as the second argument to a `.create` call.
This object should be (shallowly) immutable and can be accessed by any model in the tree by calling `getEnv(self)`.

This is useful to inject environment or test-specific utilities like a transport layer, loggers, etc. This is also very useful to mock behavior in unit tests or provide instantiated utilities to models without requiring singleton modules.
See also the [bookshop example](https://github.com/mobxjs/mobx-state-tree/blob/a4f25de0c88acf0e239acb85e690e91147a8f0f0/examples/bookshop/src/stores/ShopStore.test.js#L9) for inspiration.

```javascript
import { types, getEnv } from "mobx-state-tree"

const Todo = types
    .model({
        title: ""
    })
    .actions(self => ({
        setTitle(newTitle) {
            // grab injected logger and log
            getEnv(self).logger.log("Changed title to: " + newTitle)
            self.title = newTitle
        }
    }))

const Store = types.model({
    todos: types.array(Todo)
})

// setup logger and inject it when the store is created
const logger = {
    log(msg) {
        console.log(msg)
    }
}

const store = Store.create(
    {
        todos: [{ title: "Grab tea" }]
    },
    {
        logger: logger // inject logger to the tree
    }
)

store.todos[0].setTitle("Grab coffee")
// prints: Changed title to: Grab coffee
```

# Types overview

<i><a style="color: white; background:cornflowerblue;padding:5px;margin:5px;border-radius:2px" href="https://egghead.io/lessons/react-more-mobx-state-tree-types-map-literal-union-and-enumeration">egghead.io lesson 11: More mobx-state-tree Types: map, literal, union, and enumeration</a></i><br>
<i><a style="color: white; background:cornflowerblue;padding:5px;margin:5px;border-radius:2px" href="https://egghead.io/lessons/react-create-dynamic-types-and-use-type-composition-to-extract-common-functionality">egghead.io lesson 17: Create Dynamic Types and use Type Composition to Extract Common Functionality</a></i>

These are the types available in MST. All types can be found in the `types` namespace, e.g. `types.string`. See [Api Docs](API.md) for examples.

## Complex types

-   `types.model(properties, actions)` Defines a "class like" type with properties and actions to operate on the object.
-   `types.array(type)` Declares an array of the specified type.
-   `types.map(type)` Declares a map of the specified type.

Note that since MST v3 `types.array` and `types.map` are wrapped in `types.optional` by default, with `[]` and `{}` set as their default values, respectively.

## Primitive types

-   `types.string`
-   `types.number`
-   `types.integer`
-   `types.boolean`
-   `types.Date`
-   `types.custom` creates a custom primitive type. This is useful to define your own types that map a serialized form one-to-one to an immutable object like a Decimal or Date.

## Utility types

-   `types.union(dispatcher?, types...)` create a union of multiple types. If the correct type cannot be inferred unambiguously from a snapshot, provide a dispatcher function of the form `(snapshot) => Type`.
-   `types.optional(type, defaultValue)` marks an value as being optional (in e.g. a model). If a value is not provided the `defaultValue` will be used instead. If `defaultValue` is a function, it will be evaluated. This can be used to generate, for example, IDs or timestamps upon creation.
-   `types.literal(value)` can be used to create a literal type, where the only possible value is specifically that value. This is very powerful in combination with `union`s. E.g. `temperature: types.union(types.literal("hot"), types.literal("cold"))`.
-   `types.enumeration(name?, options: string[])` creates an enumeration. This method is a shorthand for a union of string literals. If you are using typescript and want to create a type based on an string enum (e.g. `enum Color { ... }`) then use `types.enumeration<Color>("Color", Object.values(Color))`, where the `"Color"` name argument is optional.
-   `types.refinement(name?, baseType, (snapshot) => boolean)` creates a type that is more specific than the base type, e.g. `types.refinement(types.string, value => value.length > 5)` to create a type of strings that can only be longer then 5.
-   `types.maybe(type)` makes a type optional and nullable, shorthand for `types.optional(types.union(type, types.literal(undefined)), undefined)`.
-   `types.maybeNull(type)` like `maybe`, but uses `null` to represent the absence of a value.
-   `types.null` the type of `null`.
-   `types.undefined` the type of `undefined`.
-   `types.late(() => type)` can be used to create recursive or circular types, or types that are spread over files in such a way that circular dependencies between files would be an issue otherwise.
-   `types.frozen` Accepts any kind of serializable value (both primitive and complex), but assumes that the value itself is **immutable** and **serializable**.
-   `types.compose(name?, type1...typeX)`, creates a new model type by taking a bunch of existing types and combining them into a new one.

## Property types

Property types can only be used as a direct member of a `types.model` type and not further composed (for now).

-   `types.identifier` Only one such member can exist in a `types.model` and should uniquely identify the object. See [identifiers](#identifiers) for more details. `subType` should be either `types.string` or `types.number`, defaulting to the first if not specified.
-   `types.identifierNumber` Similar to `types.identifier`. However, during serialization, the identifier value will be parsed from / serialized to a number.
-   `types.reference(targetType)` creates a property that is a reference to another item of the given `targetType` somewhere in the same tree. See [references](#references) for more details.

## LifeCycle hooks for `types.model`

<i><a style="color: white; background:cornflowerblue;padding:5px;margin:5px;border-radius:2px" href="https://egghead.io/lessons/react-loading-data-from-the-server">egghead.io lesson 14: Loading Data from the Server after model creation</a></i>

All of the below hooks can be created by returning an action with the given name, like:

```javascript
const Todo = types.model("Todo", { done: true }).actions(self => ({
    afterCreate() {
        console.log("Created a new todo!")
    }
}))
```

The exception to this rule is the `preProcessSnapshot` hook. Because it is needed before instantiating model elements, it needs to be defined on the type itself:

```javascript
types
    .model("Todo", { done: true })
    .preProcessSnapshot(snapshot => ({
        // auto convert strings to booleans as part of preprocessing
        done: snapshot.done === "true" ? true : snapshot.done === "false" ? false : snapshot.done
    }))
    .actions(self => ({
        afterCreate() {
            console.log("Created a new todo!")
        }
    }))
```

Note: pre and post processing are just meant to convert your data into types that are more acceptable to MST. Typically it should be the case that `postProcess(preProcess(snapshot)) === snapshot. If that isn't the case, consider whether you shouldn't be using a dedicated a view instead to normalize your snapshot to some other format you need.

| Hook                  | Meaning                                                                                                                                                                                                                                                                                                                                                                                                                                                                                                                                                                                                                                       |
| --------------------- | --------------------------------------------------------------------------------------------------------------------------------------------------------------------------------------------------------------------------------------------------------------------------------------------------------------------------------------------------------------------------------------------------------------------------------------------------------------------------------------------------------------------------------------------------------------------------------------------------------------------------------------------- |
| `preProcessSnapshot`  | Before creating an instance or applying a snapshot to an existing instance, this hook is called to give the option to transform the snapshot before it is applied. The hook should be a _pure_ function that returns a new snapshot. This can be useful to do some data conversion, enrichment, property renames, etc. This hook is not called for individual property updates. _\*\*Note 1: Unlike the other hooks, this one is \_not_ created as part of the `actions` initializer, but directly on the type!**\_ \_**Note 2: The `preProcessSnapshot` transformation must be pure; it should not modify its original input argument!\*\*\_ |
| `afterCreate`         | Immediately after an instance is created and initial values are applied. Children will fire this event before parents. You can't make assumptions about the parent safely, use `afterAttach` if you need to.                                                                                                                                                                                                                                                                                                                                                                                                                                  |
| `afterAttach`         | As soon as the _direct_ parent is assigned (this node is attached to another node). If an element is created as part of a parent, `afterAttach` is also fired. Unlike `afterCreate`, `afterAttach` will fire breadth first. So, in `afterAttach` one can safely make assumptions about the parent, but in `afterCreate` not                                                                                                                                                                                                                                                                                                                   |
| `postProcessSnapshot` | This hook is called every time a new snapshot is being generated. Typically it is the inverse function of `preProcessSnapshot`. This function should be a pure function that returns a new snapshot. _\*\*Note: Unlike the other hooks, this one is \_not_ created as part of the `actions` initializer, but directly on the type!\*\*\_                                                                                                                                                                                                                                                                                                      |
| `beforeDetach`        | As soon as the node is removed from the _direct_ parent, but only if the node is _not_ destroyed. In other words, when `detach(node)` is used                                                                                                                                                                                                                                                                                                                                                                                                                                                                                                 |
| `beforeDestroy`       | Called before the node is destroyed, as a result of calling `destroy`, or by removing or replacing the node from the tree. Child destructors will fire before parents                                                                                                                                                                                                                                                                                                                                                                                                                                                                         |

Note, except for `preProcessSnapshot`, all hooks should be defined as actions.

All hooks can be defined multiple times and can be composed automatically.

# Api overview

See the [full API docs](API.md) for more details.

| signature                                                                                                 |                                                                                                                                                                                                                                                       |
| --------------------------------------------------------------------------------------------------------- | ----------------------------------------------------------------------------------------------------------------------------------------------------------------------------------------------------------------------------------------------------- |
| [`addDisposer(node, () => void)`](API.md#adddisposer)                                                     | Function to be invoked whenever the target node is to be destroyed                                                                                                                                                                                    |
| [`addMiddleware(node, middleware: (actionDescription, next) => any, includeHooks)`](API.md#addmiddleware) | Attaches middleware to a node. See [middleware](docs/middleware.md). Returns disposer.                                                                                                                                                                |
| [`applyAction(node, actionDescription)`](API.md#applyaction)                                              | Replays an action on the targeted node                                                                                                                                                                                                                |
| [`applyPatch(node, jsonPatch)`](API.md#applypatch)                                                        | Applies a JSON patch, or array of patches, to a node in the tree                                                                                                                                                                                      |
| [`cast(nodeOrSnapshot)`](API.md#cast)                                                                     | Cast a node instance or snapshot to a node so it can be used in assignment operations                                                                                                                                                                 |
| [`applySnapshot(node, snapshot)`](API.md#applysnapshot)                                                   | Updates a node with the given snapshot                                                                                                                                                                                                                |
| [`createActionTrackingMiddleware`](API.md#createactiontrackingmiddleware)                                 | Utility to make writing middleware that tracks async actions less cumbersome                                                                                                                                                                          |
| [`clone(node, keepEnvironment?: true \| false \| newEnvironment)`](API.md#clone)                          | Creates a full clone of the given node. By default preserves the same environment                                                                                                                                                                     |
| [`decorate(handler, function)`](API.md#decorate)                                                          | Attaches middleware to a specific action (or flow)                                                                                                                                                                                                    |
| [`destroy(node)`](API.md#destroy)                                                                         | Kills `node`, making it unusable. Removes it from any parent in the process                                                                                                                                                                           |
| [`detach(node)`](API.md#detach)                                                                           | Removes `node` from its current parent, and lets it live on as standalone tree                                                                                                                                                                        |
| [`flow(generator)`](API.md#flow)                                                                          | creates an asynchronous flow based on a generator function                                                                                                                                                                                            |
| [`getChildType(node, property?)`](API.md#getchildtype)                                                    | Returns the declared type of the given `property` of `node`. For arrays and maps `property` can be omitted as they all have the same type                                                                                                             |
| [`getEnv(node)`](API.md#getenv)                                                                           | Returns the environment of `node`, see [environments](#environments)                                                                                                                                                                                  |
| [`getParent(node, depth=1)`](API.md#getparent)                                                            | Returns the intermediate parent of the `node`, or a higher one if `depth > 1`                                                                                                                                                                         |
| [`getParentOfType(node, type)`](API.md#getparentoftype)                                                   | Return the first parent that satisfies the provided type                                                                                                                                                                                              |
| [`getPath(node)`](API.md#getpath)                                                                         | Returns the path of `node` in the tree                                                                                                                                                                                                                |
| [`getPathParts(node)`](API.md#getpathparts)                                                               | Returns the path of `node` in the tree, unescaped as separate parts                                                                                                                                                                                   |
| [`getRelativePath(base, target)`](API.md#getrelativepath)                                                 | Returns the short path, which one could use to walk from node `base` to node `target`, assuming they are in the same tree. Up is represented as `../`                                                                                                 |
| [`getRoot(node)`](API.md#getroot)                                                                         | Returns the root element of the tree containing `node`                                                                                                                                                                                                |
| [`getIdentifier(node)`](API.md#getidentifier)                                                             | Returns the identifier of the given element                                                                                                                                                                                                           |
| [`getSnapshot(node, applyPostProcess)`](API.md#getsnapshot)                                               | Returns the snapshot of the `node`. See [snapshots](#snapshots)                                                                                                                                                                                       |
| [`getType(node)`](API.md#gettype)                                                                         | Returns the type of `node`                                                                                                                                                                                                                            |
| [`hasParent(node, depth=1)`](API.md#hasparent)                                                            | Returns `true` if `node` has a parent at `depth`                                                                                                                                                                                                      |
| [`hasParentOfType(node, type)`](API.md#hasparentoftype)                                                   | Returns `true` if the `node` has a parent that satisfies the provided type                                                                                                                                                                            |
| [`isAlive(node)`](API.md#isalive)                                                                         | Returns `true` if `node` is alive                                                                                                                                                                                                                     |
| [`isStateTreeNode(value)`](API.md#isstatetreenode)                                                        | Returns `true` if `value` is a node of a mobx-state-tree                                                                                                                                                                                              |
| [`isProtected(value)`](API.md#isprotected)                                                                | Returns `true` if the given node is protected, see [actions](#actions)                                                                                                                                                                                |
| [`isRoot(node)`](API.md#isroot)                                                                           | Returns true if `node` has no parents                                                                                                                                                                                                                 |
| [`joinJsonPath(parts)`](API.md#joinjsonpath)                                                              | Joins and escapes the given path `parts` into a JSON path                                                                                                                                                                                             |
| [`onAction(node, (actionDescription) => void)`](API.md#onaction)                                          | A built-in middleware that calls the provided callback with an action description upon each invocation. Returns disposer                                                                                                                              |
| [`onPatch(node, (patch) => void)`](API.md#onpatch)                                                        | Attach a JSONPatch listener, that is invoked for each change in the tree. Returns disposer                                                                                                                                                            |
| [`onSnapshot(node, (snapshot) => void)`](API.md#onsnapshot)                                               | Attach a snapshot listener, that is invoked for each change in the tree. Returns disposer                                                                                                                                                             |
| [`process(generator)`](API.md#process)                                                                    | `DEPRECATED` – replaced with [flow](API.md#flow)                                                                                                                                                                                                      |
| [`protect(node)`](API.md#protect)                                                                         | Protects an unprotected tree against modifications from outside actions                                                                                                                                                                               |
| [`recordActions(node)`](API.md#recordactions)                                                             | Creates a recorder that listens to all actions in `node`. Call `.stop()` on the recorder to stop this, and `.replay(target)` to replay the recorded actions on another tree                                                                           |
| [`recordPatches(node)`](API.md#recordpatches)                                                             | Creates a recorder that listens to all patches emitted by the node. Call `.stop()` on the recorder to stop this, and `.replay(target)` to replay the recorded patches on another tree                                                                 |
| [`getMembers(node)`](API.md#getMembers)                                                                   | Returns the model name, properties, actions, views, volatiles                                                                                                                                                                                         |
| [`resolve(node, path)`](API.md#resolve)                                                                   | Resolves a `path` (json path) relatively to the given `node`                                                                                                                                                                                          |
| [`resolveIdentifier(type, target, identifier)`](API.md#resolveidentifier)                                 | resolves an identifier of a given type in a model tree                                                                                                                                                                                                |
| [`resolvePath(target, path)`](API.md#resolvepath)                                                         | resolves a JSON path, starting at the specified target                                                                                                                                                                                                |
| [`setLivelynessChecking("warn" \| "ignore" \| "error")`](API.md#setlivelynesschecking)                    | Defines what MST should do when running into reads / writes to objects that have died. By default it will print a warning. Use te `"error"` option to easy debugging to see where the error was thrown and when the offending read / write took place |
| [`splitJsonPath(path)`](API.md#splitjsonpath)                                                             | Splits and unescapes the given JSON `path` into path parts                                                                                                                                                                                            |
| [`typecheck(type, value)`](API.md#typecheck)                                                              | Typechecks a value against a type. Throws on errors. Use this if you need typechecks even in a production build.                                                                                                                                      |
| [`tryResolve(node, path)`](API.md#tryresolve)                                                             | Like `resolve`, but just returns `null` if resolving fails at any point in the path                                                                                                                                                                   |
| [`unprotect(node)`](API.md#unprotect)                                                                     | Unprotects `node`, making it possible to directly modify any value in the subtree, without actions                                                                                                                                                    |
| [`walk(startNode, (node) => void)`](API.md#walk)                                                          | Performs a depth-first walk through a tree                                                                                                                                                                                                            |
| [`escapeJsonPath(path)`](API.md#escapejsonpath)                                                           | escape special characters in an identifier, according to http://tools.ietf.org/html/rfc6901                                                                                                                                                           |
| [`unescapeJsonPath(path)`](API.md#unescapejsonpath)                                                       | escape special characters in an identifier, according to http://tools.ietf.org/html/rfc6901                                                                                                                                                           |
| [`isType(value)`](API.md#isType)                                                                          | Returns if a given value represents a type.                                                                                                                                                                                                           |
| [`isArrayType(value)`](API.md#isArrayType)                                                                | Returns if a given value represents an array type.                                                                                                                                                                                                    |
| [`isFrozenType(value)`](API.md#isFrozenType)                                                              | Returns if a given value represents a frozen type.                                                                                                                                                                                                    |
| [`isIdentifierType(value)`](API.md#isIdentifierType)                                                      | Returns if a given value represents an identifier type.                                                                                                                                                                                               |
| [`isLateType(value)`](API.md#isLateType)                                                                  | Returns if a given value represents a late type.                                                                                                                                                                                                      |
| [`isLiteralType(value)`](API.md#isLiteralType)                                                            | Returns if a given value represents a literal type.                                                                                                                                                                                                   |
| [`isMapType(value)`](API.md#isMapType)                                                                    | Returns if a given value represents a map type.                                                                                                                                                                                                       |
| [`isModelType(value)`](API.md#isModelType)                                                                | Returns if a given value represents a model type.                                                                                                                                                                                                     |
| [`isOptionalType(value)`](API.md#isOptionalType)                                                          | Returns if a given value represents an optional type.                                                                                                                                                                                                 |
| [`isPrimitiveType(value)`](API.md#isPrimitiveType)                                                        | Returns if a given value represents a primitive type.                                                                                                                                                                                                 |
| [`isReferenceType(value)`](API.md#isReferenceType)                                                        | Returns if a given value represents a reference type.                                                                                                                                                                                                 |
| [`isRefinementType(value)`](API.md#isRefinementType)                                                      | Returns if a given value represents a refinement type.                                                                                                                                                                                                |
| [`isUnionType(value)`](API.md#isUnionType)                                                                | Returns if a given value represents a union type.                                                                                                                                                                                                     |

A _disposer_ is a function that cancels the effect for which it was created.

# Tips

### Building with production environment

MobX-state-tree provides a lot of dev-only checks. They check the correctness of function calls and perform runtime type-checks over your models. It is recommended to disable them in production builds. To do so, you should use webpack's DefinePlugin to set environment as production and remove them. More information could be found in the [official webpack guides](https://webpack.js.org/plugins/environment-plugin/#usage).

### Generate MST models from JSON

The following service can generate MST models based on JSON: https://transform.now.sh/json-to-mobx-state-tree

### `optionals` and default value functions

`types.optional` can take an optional function parameter which will be invoked each time a default value is needed. This is useful to generate timestamps, identifiers or even complex objects, for example:

`createdDate: types.optional(types.Date, () => new Date())`

### `toJSON()` for debugging

For debugging you might want to use `getSnapshot(model, applyPostProcess)` to print the state of a model. If you didn't import `getSnapshot` while debugging in some debugger, don't worry, `model.toJSON()` will produce the same snapshot. (For API consistency, this feature is not part of the typed API).

### Handle circular dependencies between files and types using `late`

In the exporting file:

```javascript
export function LateStore() {
    return types.model({
        title: types.string
    })
}
```

In the importing file:

```javascript
import { LateStore } from "./circular-dep"

const Store = types.late(() => LateStore)
```

Thanks to function hoisting in combination with `types.late`, this lets you have circular dependencies between types, across files.

If you are using TypeScript and you get errors about circular or self-referencing types then you can partially fix it by doing:

```ts
const Node = types.model({
    x: 5, // as an example
    me: types.maybe(types.late((): IAnyModeType => Node))
})
```

In this case, while "me" will become any, any other properties (such as x) will be strongly typed, so you can typecast the self referencing properties (me in this case) once more to get typings. For example:

```ts
node.((me) as Instance<typeof Node>).x // x here will be number
```

### Simulate inheritance by using type composition

There is no notion of inheritance in MST. The recommended approach is to keep references to the original configuration of a model in order to compose it into a new one, for example by using `types.compose` (which combines two types) or producing fresh types using `.props|.views|.actions`. An example of classical inheritance could be expressed using composition as follows:

```javascript
const Square = types
    .model(
        "Square",
        {
            width: types.number
        }
    )
    .views(self => ({
        surface() {
            return self.width * self.width
        }
    }))

// create a new type, based on Square
const Box = Square
    .named("Box")
    .views(self => {
        // save the base implementation of surface
        const superSurface = self.surface

        return {
            // super contrived override example!
            surface() {
                return superSurface() * 1
            },
            volume() {
                return self.surface * self.width
            }
        }
    }))

// no inheritance, but, union types and code reuse
const Shape = types.union(Box, Square)
```

Similarly, compose can be used to simply mix in types:

```javascript
const CreationLogger = types.model().actions(self => ({
    afterCreate() {
        console.log("Instantiated " + getType(self).name)
    }
}))

const BaseSquare = types
    .model({
        width: types.number
    })
    .views(self => ({
        surface() {
            return self.width * self.width
        }
    }))

export const LoggingSquare = types
    .compose(
        // combine a simple square model...
        BaseSquare,
        // ... with the logger type
        CreationLogger
    )
    // ..and give it a nice name
    .named("LoggingSquare")
```

# FAQ

### When not to use MST?

MST provides access to snapshots, patches and interceptable actions. Also, it fixes the `this` problem.
All these features have a downside as they incur a little runtime overhead.
Although in many places the MST core can still be optimized significantly, there will always be a constant overhead.
If you have a performance critical application that handles a huge amount of mutable data, you will probably be better
off by using 'raw' MobX, which has a predictable and well-known performance and much less overhead.

Likewise, if your application mainly processes stateless information (such as a logging system), MST won't add much value.

### Where is the `any` type?

MST doesn't offer an any type because it can't reason about it. For example, given a snapshot and a field with `any`, how should MST know how to deserialize it or apply patches to it, etc.? If you need `any`, there are following options:

1.  Use `types.frozen`. Frozen values need to be immutable and serializable (so MST can treat them verbatim)
2.  Use volatile state. Volatile state can store anything, but won't appear in snapshots, patches etc.
3.  If your type is regular, and you just are too lazy to type the model, you could also consider generating the type at runtime once (after all, MST types are just JS...). However, you will loose static typing, and any confusion it causes is up to you to handle :-).

### How does reconciliation work?

-   When applying snapshots, MST will always try to reuse existing object instances for snapshots with the same identifier (see `types.identifier`).
-   If no identifier is specified, but the type of the snapshot is correct, MST will reconcile objects as well if they are stored in a specific model property or under the same map key.
-   In arrays, items without an identifier are never reconciled.

If an object is reconciled, the consequence is that localState is preserved and `postCreate` / `attach` life-cycle hooks are not fired because applying a snapshot results just in an existing tree node being updated.

### Creating async flows

See [creating asynchronous flow](docs/async-actions.md).

### Using mobx and mobx-state-tree together

<i><a style="color: white; background:cornflowerblue;padding:5px;margin:5px;border-radius:2px" href="https://egghead.io/lessons/react-render-mobx-state-tree-models-in-react">egghead.io lesson 5: Render mobx-state-tree Models in React</a></i>

Yep, perfectly fine. No problem. Go on. `observer`, `autorun`, etc. will work as expected.

### Should all state of my app be stored in `mobx-state-tree`?

No, or not necessarily. An application can use both state trees and vanilla MobX observables at the same time.
State trees are primarily designed to store your domain data as this kind of state is often distributed and not very local.
For local component state, for example, vanilla MobX observables might often be simpler to use.

### Can I use Hot Module Reloading?

<i><a style="color: white; background:cornflowerblue;padding:5px;margin:5px;border-radius:2px" href="https://egghead.io/lessons/react-restore-the-model-tree-state-using-hot-module-reloading-when-model-definitions-change">egghead.io lesson 10: Restore the Model Tree State using Hot Module Reloading when Model Definitions Change</a></i>

Yes, with MST it is pretty straight forward to setup hot reloading for your store definitions while preserving state. See the [todomvc example](https://github.com/mobxjs/mobx-state-tree/blob/745904101fdaeb51f16f40ebb80cd7fecf742572/packages/mst-example-todomvc/src/index.js#L60-L64).

### TypeScript and MST

TypeScript support is best-effort as not all patterns can be expressed in TypeScript. Except for assigning snapshots to properties we get pretty close! As MST uses the latest fancy TypeScript features it is required to use TypeScript 2.8 or later with `noImplicitThis` and `strictNullChecks` enabled.
Actually, the more strict options that are enabled, the better the type system will behave.

We recommend using TypeScript together with MST, but since the type system of MST is more dynamic than the TypeScript system, there are cases that cannot be expressed neatly and occasionally you will need to fallback to `any` or manually adding type annotations.

Flow is not supported.

#### Using a MST type at design time

When using models, you write an interface, along with its property types, that will be used to perform type checks at runtime.
What about compile time? You can use TypeScript interfaces to perform those checks, but that would require writing again all the properties and their actions!

Good news! You don't need to write it twice!

There are three kinds of types available, plus one helper type:

-   `Instance<typeof TYPE>` or `Instance<typeof VARIABLE>` is the node instance type. (Legacy form is `typeof MODEL.Type`).
-   `SnapshotIn<typeof TYPE>` or `SnapshotIn<typeof VARIABLE>` is the input (creation) snapshot type. (Legacy form is `typeof MODEL.CreationType`).
-   `SnapshotOut<typeof TYPE>` or `SnapshotOut<typeof VARIABLE>` is the output (creation) snapshot type. (Legacy form is `typeof MODEL.SnapshotType`).
-   `SnapshotOrInstance<typeof TYPE>` or `SnapshotOrInstance<typeof VARIABLE>` is `SnapshotIn<T> | Instance<T>`. This type is useful when you want to declare an input parameter that is able consume both types.

```typescript
const Todo = types
    .model({
        title: "hello"
    })
    .actions(self => ({
        setTitle(v: string) {
            self.title = v
        }
    }))

type ITodo = Instance<typeof Todo> // => { title: string; setTitle: (v: string) => void }

type ITodoSnapshotIn = SnapshotIn<typeof Todo> // => { title?: string }

type ITodoSnapshotOut = SnapshotOut<typeof Todo> // => { title: string }
```

Due to the way typeof operator works, when working with big and deep models trees, it might make your IDE/ts server takes a lot of CPU time and freeze vscode (or others).
A partial solution for this is to turn the types into interfaces.

```ts
interface ITodo extends Instance<typeof Todo> {}
interface ITodoSnapshotIn extends SnapshotIn<typeof Todo> {}
interface ITodoSnapshotOut extends SnapshotOut<typeof Todo> {}
```

#### Typing `self` in actions and views

The type of `self` is what `self` was **before the action or views blocks starts**, and only after that part finishes, the actions will be added to the type of `self`.

Sometimes you'll need to take into account where your typings are available and where they aren't. The code below will not compile: TypeScript will complain that `self.upperProp` is not a known property. Computed properties are only available after `.views` is evaluated.

For example:

```typescript
const Example = types
    .model("Example", {
        prop: types.string
    })
    .views(self => ({
        get upperProp(): string {
            return self.prop.toUpperCase()
        },
        get twiceUpperProp(): string {
            return self.upperProp + self.upperProp // Compile error: `self.upperProp` is not yet defined
        }
    }))
```

You can circumvent this situation by using `this` whenever you intend to use the newly declared computed values:

```typescript
<<<<<<< HEAD
const Example = types.model("Example", { prop: types.string }).views(self => ({
=======
const Example = types
  .model('Example', { prop: types.string })
  .views(self => {
      const views = {
        get upperProp(): string {
            return self.prop.toUpperCase();
        },
        get twiceUpperProp(): string {
            return views.upperProp + views.upperProp;
        }
      }
      return views
  }))
```

_**NOTE: the above approach will incur runtime performance penalty as accessing such computed values (e.g. inside `render()` method of an observed component) always leads to full recompute (see [this issue](https://github.com/mobxjs/mobx-state-tree/issues/818#issue-323164363) for details). For a heavily used computed properties it's recommended to use one of below approaches.**_

Alternatively, you can use `this` whenever you intend to use the newly declared computed values:

```typescript
const Example = types.model("Example", { prop: types.string }).views(self => ({
    // use typeof instead of predefined type to avoid circular references
>>>>>>> d612aae2
    get upperProp(): string {
        return self.prop.toUpperCase()
    },
    get twiceUpperProp(): string {
        return this.upperProp + this.upperProp
    }
}))
```

Alternatively you can also declare multiple `.views` block, in which case the `self` parameter gets extended after each block.

```typescript
const Example = types
  .model('Example', { prop: types.string })
  .views(self => {
    get upperProp(): string {
      return self.prop.toUpperCase();
    },
  }))
  .views(self => ({
    get twiceUpperProp(): string {
      return self.upperProp + self.upperProp;
    },
  }));
```

As a last resort, although not recommended due to the performance penalty (see the note below), you may declare the views in two steps:

```typescript
const Example = types
  .model('Example', { prop: types.string })
  .views(self => {
      const views = {
        get upperProp(): string {
            return self.prop.toUpperCase();
        },
        get twiceUpperProp(): string {
            return views.upperProp + views.upperProp;
        }
      }
      return views
  }))
```

_**NOTE: the above approach will incur runtime performance penalty as accessing such computed values (e.g. inside `render()` method of an observed component) always leads to full recompute (see [this issue](https://github.com/mobxjs/mobx-state-tree/issues/818#issue-323164363) for details). For a heavily used computed properties it's recommended to use one of below approaches.**_

Similarly, when writing actions or views one can use helper functions:

```typescript
import { types, flow } from "mobx-state-tree"

const Example = types.model("Example", { prop: types.string }).actions(self => {
    // Don't forget that async operations HAVE
    // to use `flow( ... )`.
    const fetchData = flow(function* fetchData() {
        yield doSomething()
    })

    return {
        fetchData,
        afterCreate() {
            // Notice that we call the function directly
            // instead of using `self.fetchData()`. This is
            // because Typescript doesn't know yet about `fetchData()`
            // being part of `self` in this context.
            fetchData()
        }
    }
})
```

#### Snapshots can be used to write values

Everywhere where you can modify your state tree and assign a model instance, you can also
just assign a snapshot, and MST will convert it to a model instance for you.
However, that is simply not expressible in static type systems atm (as the type written to a value differs to the type read from it).
As a workaround MST offers a `cast` function, which will try to fool the typesystem into thinking that an snapshot type (and instance as well)
is of the related instance type.

```typescript
const Task = types.model({
    done: false
})
const Store = types.model({
    tasks: types.array(Task),
    selection: types.maybe(Task)
})

const s = Store.create({ tasks: [] })
// `{}` is a valid snapshot of Task, and hence a valid task, MST allows this, but TS doesn't, so we need to use 'cast'
s.tasks.push(cast({}))
s.selection = cast({})
```

Additionally, for function parameters, MST offers a `SnapshotOrInstance<T>` type, where T can either be a `typeof TYPE` or a
`typeof VARIABLE`. In both cases it will resolve to the union of the input (creation) snapshot and instance type of that TYPE or VARIABLE.

Using both at the same time we can express property assignation of complex properties in this form:

```typescript
const Task = types.model({
    done: false
})
const Store = types
    .model({
        tasks: types.array(Task)
    })
    .actions(self => ({
        addTask(task: SnapshotOrInstance<typeof Task>) {
            self.tasks.push(cast(task))
        },
        replaceTasks(tasks: SnapshotOrInstance<typeof self.tasks>) {
            self.tasks = cast(tasks)
        }
    }))

const s = Store.create({ tasks: [] })

s.addTask({})
// or
s.addTask(Task.create({}))

s.replaceTasks([{ done: true }])
// or
s.replaceTasks(types.array(Task).create([{ done: true }]))
```

Additionally, the `cast` function can be also used in the inverse case, this is when you want to use an instance inside an snapshot.
In this case MST will internally convert the instance to an snapshot before using it, but we need once more to fool TypeScript into
thinking that this instance is actually a snapshot.

```typescript
const task = Task.create({ done: true })
// we cast the task instance to a snapshot so it can be used as part of another snapshot without typing errors
const s = Store.create({ tasks: [cast(task)] })
```

#### Known Typescript Issue 5938

There is a known issue with typescript and interfaces as described by: https://github.com/Microsoft/TypeScript/issues/5938

This rears its ugly head if you try to define a model such as:

```typescript
import { types } from "mobx-state-tree"

export const Todo = types.model({
    title: types.string
})

export type ITodo = typeof Todo.Type
```

And you have your tsconfig.json settings set to:

```json
{
  "compilerOptions": {
    ...
    "declaration": true,
    "noUnusedLocals": true
    ...
  }
}
```

Then you will get errors such as:

> error TS4023: Exported variable 'Todo' has or is using name 'IModelType' from external module "..." but cannot be named.

Until Microsoft fixes this issue the solution is to re-export IModelType:

```typescript
import { types, IModelType } from "mobx-state-tree"

export type __IModelType = IModelType<any, any>

export const Todo = types.model({
    title: types.string
})

export type ITodo = typeof Todo.Type
```

It ain't pretty, but it works.

#### Optional/empty maps

Optional parameters, including "empty" maps, should be either a valid snapshot or a MST instance. To fix type errors such as `Error while converting {} to map`, define your type as such:

```typescript
map: types.optional(types.map(OtherType), {})
```

### How does MST compare to Redux

So far this might look a lot like an immutable state tree as found for example in Redux apps, but there're are only so many reasons to use Redux as per [article linked at the very top of Redux guide](https://medium.com/@dan_abramov/you-might-not-need-redux-be46360cf367) that MST covers too, meanwhile:

-   Like Redux, and unlike MobX, MST prescribes a very specific state architecture.
-   mobx-state-tree allows direct modification of any value in the tree. It is not necessary to construct a new tree in your actions.
-   mobx-state-tree allows for fine-grained and efficient observation of any point in the state tree.
-   mobx-state-tree generates JSON patches for any modification that is made.
-   mobx-state-tree provides utilities to turn any MST tree into a valid Redux store.
-   Having multiple MSTs in a single application is perfectly fine.

## Contributing

1.  Clone this repository
2.  Yarn is the package manager of choice. Make sure to run Node 8 or higher.
3.  Run `yarn install && yarn run bootstrap`.
4.  Run `yarn build` at least once in `packages/mobx-state-tree`
5.  For MST changes: go to `packages/mobx-state-tree` and run `yarn watch` (the test runner is Jest)
6.  Editor settings are optimized for VS Code, so just run `code .` in the root folder. Debugger settings are included in the project.
7.  After updating jsdocs, best run `yarn build-docs`
8.  When creating PRs, make sure to check the travis build, it will run some tests which are by default not run locally
9.  Extensive pull requests are best discussed in an issue first
10. Have fun!

## Thanks!

-   [Mendix](https://mendix.com) for sponsoring and providing the opportunity to work on exploratory projects like MST.
-   [Dan Abramov](https://twitter.com/dan_abramov)'s work on [Redux](http://redux.js.org) has strongly influenced the idea of snapshots and transactional actions in MST.
-   [Giulio Canti](https://twitter.com/GiulioCanti)'s work on [tcomb](http://github.com/gcanti/tcomb) and type systems in general has strongly influenced the type system of MST.
-   All the early adopters encouraging to pursue this whole idea and proving it is something feasible.<|MERGE_RESOLUTION|>--- conflicted
+++ resolved
@@ -1292,35 +1292,10 @@
     }))
 ```
 
-You can circumvent this situation by using `this` whenever you intend to use the newly declared computed values:
-
-```typescript
-<<<<<<< HEAD
-const Example = types.model("Example", { prop: types.string }).views(self => ({
-=======
-const Example = types
-  .model('Example', { prop: types.string })
-  .views(self => {
-      const views = {
-        get upperProp(): string {
-            return self.prop.toUpperCase();
-        },
-        get twiceUpperProp(): string {
-            return views.upperProp + views.upperProp;
-        }
-      }
-      return views
-  }))
-```
-
-_**NOTE: the above approach will incur runtime performance penalty as accessing such computed values (e.g. inside `render()` method of an observed component) always leads to full recompute (see [this issue](https://github.com/mobxjs/mobx-state-tree/issues/818#issue-323164363) for details). For a heavily used computed properties it's recommended to use one of below approaches.**_
-
-Alternatively, you can use `this` whenever you intend to use the newly declared computed values:
+You can circumvent this situation by using `this` whenever you intend to use the newly declared computed values that are local to the current object:
 
 ```typescript
 const Example = types.model("Example", { prop: types.string }).views(self => ({
-    // use typeof instead of predefined type to avoid circular references
->>>>>>> d612aae2
     get upperProp(): string {
         return self.prop.toUpperCase()
     },
