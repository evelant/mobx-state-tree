# next

<<<<<<< HEAD
-   Made type Typescript compilation when 'declarations' is set to true + type completion faster thanks to some type optimizations through [#1043](https://github.com/mobxjs/mobx-state-tree/pull/1043) by [@xaviergonz](https://github.com/xaviergonz)
=======
-   Fix for array reconciliation of union types with ids [#1045](https://github.com/mobxjs/mobx-state-tree/issues/1045) through [#1047](https://github.com/mobxjs/mobx-state-tree/pull/1047) by [@xaviergonz](https://github.com/xaviergonz)
-   Fixed bug where the eager option for the union type defaulted to true when no options argument was passed but false when it was passed. Now they both default to true when not specified. Fixed through [#1046](https://github.com/mobxjs/mobx-state-tree/pull/1046) by [@xaviergonz](https://github.com/xaviergonz)
>>>>>>> 6c5a743f

# 3.5.0

-   Fix for afterCreate/afterAttach sometimes throwing an exception when a node was created as part of a view/computed property [#967](https://github.com/mobxjs/mobx-state-tree/issues/967) through [#1026](https://github.com/mobxjs/mobx-state-tree/pull/1026) by [@xaviergonz](https://github.com/xaviergonz). Note that this fix will only work if your installed peer mobx version is >= 4.5.0 or >= 5.5.0
-   Fix for cast method being broken in Typescript 3.1.1 through [#1028](https://github.com/mobxjs/mobx-state-tree/pull/1028) by [@xaviergonz](https://github.com/xaviergonz)

# 3.4.0

-   Added getPropertyMembers(typeOrNode) through [#1016](https://github.com/mobxjs/mobx-state-tree/pull/1016) by [@xaviergonz](https://github.com/xaviergonz)
-   Fix for preProcessSnapshot not copied on compose [#613](https://github.com/mobxjs/mobx-state-tree/issues/613) through [#1013](https://github.com/mobxjs/mobx-state-tree/pull/1013) by [@theRealScoobaSteve](https://github.com/theRealScoobaSteve)
-   Fix for actions sometimes failing to resolve this to self through [#1014](https://github.com/mobxjs/mobx-state-tree/pull/1014) by [@xaviergonz](https://github.com/xaviergonz)
-   Fix for preProcessSnapshot not copied on compose [#613](https://github.com/mobxjs/mobx-state-tree/issues/613) through [#1013](https://github.com/mobxjs/mobx-state-tree/pull/1013) by [@theRealScoobaSteve](https://github.com/theRealScoobaSteve)
-   Improvements to the bookshop example through [#1009](https://github.com/mobxjs/mobx-state-tree/pull/1009) by [@programmer4web](https://github.com/programmer4web)
-   Fix for a regression with optional identifiers [#1019](https://github.com/mobxjs/mobx-state-tree/issues/1019) through [#1020](https://github.com/mobxjs/mobx-state-tree/pull/1020) by [@xaviergonz](https://github.com/xaviergonz)

# 3.3.0

-   Fix for references sometimes not intializing its parents [#993](https://github.com/mobxjs/mobx-state-tree/issues/993) through [#997](https://github.com/mobxjs/mobx-state-tree/pull/997) by [@xaviergonz](https://github.com/xaviergonz)
-   Fix for TS3 issues with reference type [#994](https://github.com/mobxjs/mobx-state-tree/issues/994) through [#995](https://github.com/mobxjs/mobx-state-tree/pull/995) by [@xaviergonz](https://github.com/xaviergonz)
-   types.optional will now throw if an instance is directly passed as default value [#1002](https://github.com/mobxjs/mobx-state-tree/issues/1002) through [#1003](https://github.com/mobxjs/mobx-state-tree/pull/1003) by [@xaviergonz](https://github.com/xaviergonz)
-   Doc fixes and improvements by [@AjaxSolutions](https://github.com/AjaxSolutions) and [@agilgur5](https://github.com/agilgur5)

# 3.2.4

-   Further improvements for Typescript support for enumeration by [@xaviergonz](https://github.com/xaviergonz)
-   Smaller generated .d.ts files through [#990](https://github.com/mobxjs/mobx-state-tree/pull/990) by [@xaviergonz](https://github.com/xaviergonz)
-   Fix for exception when destroying children of types.maybe through [#985](https://github.com/mobxjs/mobx-state-tree/pull/985) by [@dsabanin](https://github.com/dsabanin)

# 3.2.3

-   Fixed incorrect typing generation for mst-middlewares [#979](https://github.com/mobxjs/mobx-state-tree/issues/979)

# 3.2.2

-   Fixes for the reconciliation algorithm of arrays [#928](https://github.com/mobxjs/mobx-state-tree/issues/928) through [#960](https://github.com/mobxjs/mobx-state-tree/pull/960) by [@liuqiang1357](https://github.com/liuqiang1357)
-   Better Typescript support for enumeration, compose, union, literal and references by [@xaviergonz](https://github.com/xaviergonz)
-   Updated dependencies to latest versions by [@xaviergonz](https://github.com/xaviergonz)
-   [Internal] Cleanup 'createNode' and related codepaths through [#962](https://github.com/mobxjs/mobx-state-tree/pull/962) by [@k-g-a](https://github.com/k-g-a)

# 3.2.1

-   Fix for wrong generated TS import [#968](https://github.com/mobxjs/mobx-state-tree/issues/968) through [#969](https://github.com/mobxjs/mobx-state-tree/pull/969) by [@k-g-a](https://github.com/k-g-a)

# 3.2.0

-   Made the internal CreationType/SnapshotType/Type official via the new [`SnapshotIn`, `SnapshotOut`, `Instance` and `SnapshotOrInstance<typeof X>`](README.md#typeScript-and-mst) by [@xaviergonz](https://github.com/xaviergonz)
-   A new [`cast` method](README.md#snapshots-can-be-used-to-write-values) that makes automatic casts from instances/input snapshots for assignments by [@xaviergonz](https://github.com/xaviergonz)

# 3.1.1

-   Fixed typings of `getParent` and `getRoot`. Fixes [#951](https://github.com/mobxjs/mobx-state-tree/issues/951) through [#953](https://github.com/mobxjs/mobx-state-tree/pull/953) by [@xaviergonz](https://github.com/xaviergonz)

# 3.1.0

-   Fixed issue where snapshot post-processors where not always applied. Fixes [#926](https://github.com/mobxjs/mobx-state-tree/issues/926), [#961](https://github.com/mobxjs/mobx-state-tree/issues/961), through [#959](https://github.com/mobxjs/mobx-state-tree/pull/959) by [@k-g-a](https://github.com/k-g-a)

# 3.0.3

-   Fixed re-adding the same objects to an array. Fixes [#928](https://github.com/mobxjs/mobx-state-tree/issues/928) through [#949](https://github.com/mobxjs/mobx-state-tree/pull/949) by [@Krivega](https://github.com/Krivega)

# 3.0.2

-   Introduced `types.integer`! By [@jayarjo](https://github.com/jayarjo) through [#935](https://github.com/mobxjs/mobx-state-tree/pull/935)
-   Improved typescript typings, several fixes to the type system. Awesome contribution by [@xaviergonz](https://github.com/xaviergonz) through [#937](https://github.com/mobxjs/mobx-state-tree/pull/937) and [#945](https://github.com/mobxjs/mobx-state-tree/pull/945). Fixes [#922](https://github.com/mobxjs/mobx-state-tree/issues/922), [#930](https://github.com/mobxjs/mobx-state-tree/issues/930), [#932](https://github.com/mobxjs/mobx-state-tree/issues/932), [#923](https://github.com/mobxjs/mobx-state-tree/issues/923)
-   Improved handling of `types.late`

# 3.0.1 (retracted)

# 3.0.0

Welcome to MobX-state-tree! This version introduces some breaking changes, but nonetheless is an recommended upgrade as all changes should be pretty straight forward and there is no reason anymore to maintain the 2.x range (3.0 is still compatible with MobX 4)

## Most important changes

MST 3 is twice as fast in initializing trees with half the memory consumption compared to version 2:

Running `yarn speedtest` on Node 9.3:

|                 | MST 2  | MST 3  |
| --------------- | ------ | ------ |
| Time            | 24sec  | 12 sec |
| Mem             | 315MB  | 168MB  |
| Size (min+gzip) | 14.1KB | 15.0KB |

Beyond that, MST 3 uses TypeScript 2.8, which results in more accurate TypeScript support.

The type system has been simplified and improved in several areas. Several open issues around maps and (numeric) keys have been resolved. The `frozen` type can now be fully typed. See below for the full details.

Also, the 'object has died' exception can be suppressed now. One should still address it, but at least it won't be a show-stopper from now on.

## Changes in the type system

-   **[BREAKING]** `types.identifier` can no longer be parameterized with either `types.string` or `types.number`. So instead of `types.identifier()` use `types.identifier`. Identifiers are now always normalized to strings. This reflects what was already happening internally and solves a lot of edge cases. To use numbers as identifiers, `types.identifierNumber` (instead of `types.identifier(types.number)`) can be used, which serializes it's snapshot to a number, but will internally work like a string based identifier
-   **[BREAKING]** `types.maybe` now serializes to / from `undefined` by default, as it is more and more the common best practice to don't use `null` at all and MST follows this practice. Use `types.maybeNull` for the old behavior (see [#830](https://github.com/mobxjs/mobx-state-tree/issues/830))
-   **[BREAKING]** `types.frozen` is now a function, and can now be invoked in a few different ways:
    1.  `types.frozen()` - behaves the same as `types.frozen` in MST 2.
    1.  `types.frozen(SubType)` - provide a valid MST type and frozen will check if the provided data conforms the snapshot for that type. Note that the type will not actually be instantiated, so it can only be used to check the _shape_ of the data. Adding views or actions to `SubType` would be pointless.
    1.  `types.frozen(someDefaultValue)` - provide a primitive value, object or array, and MST will infer the type from that object, and also make it the default value for the field
    1.  `types.frozen<TypeScriptType>()` - provide a typescript type, to help in strongly typing the field (design time only)
-   It is no longer necessary to wrap `types.map` or `types.array` in `types.optional` when used in a `model` type, `map` and `array` are now optional by default when used as property type. See [#906](https://github.com/mobxjs/mobx-state-tree/issues/906)
-   **[BREAKING]** `postProcessSnapshot` can no longer be declared as action, but, like `preProcessSnapshot`, needs to be defined on the type rather than on the instance.
-   **[BREAKING]** `types.union` is now eager, which means that if multiple valid types for a value are encountered, the first valid type is picked, rather then throwing. #907 / #804, `dispatcher` param => option,

## Other improvements

-   **[BREAKING]** MobX-state-tree now requires at least TypeScript 2.8 when using MST with typescript. The type system has been revamped, and should now be a lot more accurate, especially concerning snapshot types.
-   **[BREAKING]** `map.put` will now return the inserted node, rather than the map itself. This makes it easier to find objects for which the identifier is not known upfront. See [#766](https://github.com/mobxjs/mobx-state-tree/issues/766) by [k-g-a](https://github.com/k-g-a)
-   **[BREAKING]** The order of firing hooks when instantiating has slighlty changed, as the `afterCreate` hook will now only be fired upon instantiation of the tree node, which now happens lazily (on first read / action). The internal order in which hooks are fired within a single node has remained the same. See [#845](https://github.com/mobxjs/mobx-state-tree/issues/845) for details
-   Significantly improved the performance of constructing MST trees. Significantly reduced the memory footprint of MST. Big shoutout to the relentless effort by [k-g-a](https://github.com/k-g-a) to optimize all the things! See [#845](https://github.com/mobxjs/mobx-state-tree/issues/845) for details.
-   Introduced `setLivelynessChecking("warn" | "ignore" | "error")`, this can be used to customize how MST should act when one tries to read or write to a node that has already been removed from the tree. The default behavior is `warn`.
-   Improved the overloads of `model.compose`, see [#892](https://github.com/mobxjs/mobx-state-tree/pull/892) by [t49tran](https://github.com/t49tran)
-   Fixed issue where computed properties based on `getPath` could return stale results, fixes [#917](https://github.com/mobxjs/mobx-state-tree/issues/917)
-   Fixed issue where onAction middleware threw on dead nodes when attachAfter option was used
-   Fixed several issues with maps and numeric identifiers, such as [#884](https://github.com/mobxjs/mobx-state-tree/issues/884) and [#826](https://github.com/mobxjs/mobx-state-tree/issues/826)

## TL,DR Migration guide

-   `types.identifier(types.number)` => `types.identifierNumber`
-   `types.identifier()` and `types.identifier(types.string) =>`types.identifier`
-   `types.frozen` => `types.frozen()`
-   `types.maybe(x)` => `types.maybeNull(x)`
-   `postProcessSnapshot` should now be declared on the type instead of as action

# 2.2.0

-   Added support for MobX 5. Initiative by [@jeffberry](https://github.com/jeffberry) through [#868](https://github.com/mobxjs/mobx-state-tree/pull/868/files). Please note that there are JavaScript engine restrictions for MobX 5 (no Internet Explorer, or React Native Android). If you need to target those versions please keep using MobX 4 as peer dependency (MST is compatible with both)
-   Reduced memory footprint with ~10-20%, by [k-g-a](https://github.com/k-g-a) through [#872](https://github.com/mobxjs/mobx-state-tree/pull/872)
-   Fixed issue where undo manager was not working correctly for non-root stores, by [marcofugaro](https://github.com/marcofugaro) trough [#875](https://github.com/mobxjs/mobx-state-tree/pull/875)

# 2.1.0

-   Fixed issue where default values of `types.frozen` where not applied correctly after apply snapshot. [#842](https://github.com/mobxjs/mobx-state-tree/pull/842) by [SirbyAlive](https://github.com/SirbyAlive). Fixes [#643](https://github.com/mobxjs/mobx-state-tree/issues/634)
-   Fixed issue where empty patch sets resulted in in unnecessary history items. [#838](https://github.com/mobxjs/mobx-state-tree/pull/838) by [chemitaxis](https://github.com/chemitaxis). Fixes [#837](https://github.com/mobxjs/mobx-state-tree/issues/837)
-   `flow`s of destroyed nodes can no 'safely' resume. [#798](https://github.com/mobxjs/mobx-state-tree/pull/798/files) by [Bnaya](https://github.com/Bnaya). Fixes [#792](https://github.com/mobxjs/mobx-state-tree/issues/792)
-   Made sure the type `Snapshot` is exposed. [#821](https://github.com/mobxjs/mobx-state-tree/pull/821) by [dsabanin](https://github.com/dsabanin)
-   Fix: the function parameter was incorrectly typed as non-optional. [#851](https://github.com/mobxjs/mobx-state-tree/pull/851) by [abruzzihraig](https://github.com/abruzzihraig)

# 2.0.5

-   It is now possible to get the snapshot of a node without triggering the `postProcessSnapshot` hook. See [#745](https://github.com/mobxjs/mobx-state-tree/pull/745) for details. By @robinfehr
-   Introduced `getParentOfType` and `hasParentOfType`. See [#767](https://github.com/mobxjs/mobx-state-tree/pull/767) by @k-g-a
-   Fixed issue where running `typeCheck` accidentally logged typecheck errors to the console. Fixes [#781](https://github.com/mobxjs/mobx-state-tree/issues/781)

# 2.0.4

-   Removed accidental dependency on mobx

# 2.0.3

-   Fixed issue where middleware that changed arguments wasn't properly picked up. See [#732](https://github.com/mobxjs/mobx-state-tree/pull/732) by @robinfehr. Fixes [#731](https://github.com/mobxjs/mobx-state-tree/issues/731)
-   Fixed reassigning to a custom type from a different type in a union silently failing. See [#737](https://github.com/mobxjs/mobx-state-tree/pull/737) by @univerio. Fixes [#736](https://github.com/mobxjs/mobx-state-tree/issues/736)
-   Fixed typings issue with TypeScript 2.8. See [#740](https://github.com/mobxjs/mobx-state-tree/pull/740) by @bnaya.
-   Fixed undo manager apply grouped patches in the wrong order. See [#755](https://github.com/mobxjs/mobx-state-tree/pull/755) by @robinfehr. Fixes [#754](https://github.com/mobxjs/mobx-state-tree/issues/754)

# 2.0.2

-   Fixed bidirectional references from nodes to nodes, see [#728](https://github.com/mobxjs/mobx-state-tree/pull/728) by @robinfehr
-   `joinJsonPath` and `splitJsonPath` are now exposed as utilities, see [#724](https://github.com/mobxjs/mobx-state-tree/pull/724) by @jjrv
-   Several documentation and example fixes

# 2.0.1

-   Fixed typings for maps of maps [#704](https://github.com/mobxjs/mobx-state-tree/pull/704) by @xaviergonz
-   Fixed dependency issue in `mst-middlewares` package

# 2.0.0

**Breaking changes**

-   MobX-state-tree now requires MobX 4.0 or higher
-   Identifiers are now internally always normalized to strings. This also means that adding an object with an number identifier to an observable map, it should still be requested back as string. In general, we recommend to always use string based identifiers to avoid confusion.

# 1.4.0

**Features**

-   It is now possible to create [custom primitive(like) types](https://github.com/mobxjs/mobx-state-tree/blob/master/API.md#typescustom)! Implements [#673](https://github.com/mobxjs/mobx-state-tree/issues/673) through [#689](https://github.com/mobxjs/mobx-state-tree/pull/689)
-   [`getIdentifier`](https://github.com/mobxjs/mobx-state-tree/blob/master/API.md#getidentifier) is now exposed as function, to get the identifier of a model instance (if any). Fixes [#674](https://github.com/mobxjs/mobx-state-tree/issues/674) through [#678](https://github.com/mobxjs/mobx-state-tree/pull/678) by TimHollies
-   Writing [middleware](https://github.com/mobxjs/mobx-state-tree/blob/master/docs/middleware.md) has slightly changed, to make it less error prone and more explicit whether a middleware chain should be aborted. For details, see [#675](https://github.com/mobxjs/mobx-state-tree/pull/675) by Robin Fehr
-   It is now possible to configure whether [attached middleware](https://github.com/mobxjs/mobx-state-tree/blob/master/API.md#addmiddleware) should be triggered for the built-in hooks / operations. [#653](https://github.com/mobxjs/mobx-state-tree/pull/653) by Robin Fehr
-   We exposed an [api](https://github.com/mobxjs/mobx-state-tree/blob/master/API.md#getmembers) to perform reflection on model instances. [#649](https://github.com/mobxjs/mobx-state-tree/pull/649) by Robin Fehr

**Fixes**

-   Fixed a bug where items in maps where not properly reconciled when the `put` operation was used. Fixed [#683](https://github.com/mobxjs/mobx-state-tree/issues/683) and [#672](https://github.com/mobxjs/mobx-state-tree/issues/672) through [#693](https://github.com/mobxjs/mobx-state-tree/pull/693)
-   Fixed issue where trying to resolve a path would throw exceptions. Fixed [#686](https://github.com/mobxjs/mobx-state-tree/issues/686) through [#692](https://github.com/mobxjs/mobx-state-tree/pull/692)
-   In non production builds actions and views on models can now be replaced, to simplify mocking. Fixes [#646](https://github.com/mobxjs/mobx-state-tree/issues/646) through [#690](https://github.com/mobxjs/mobx-state-tree/pull/690)
-   Fixed bug where `tryResolve` could leave a node in a corrupt state. [#668](https://github.com/mobxjs/mobx-state-tree/pull/668) by dnakov
-   Fixed typings for TypeScript 2.7, through [#667](https://github.com/mobxjs/mobx-state-tree/pull/667) by Javier Gonzalez
-   Several improvements to error messages

# 1.3.1

-   Fixed bug where `flows` didn't properly batch their next ticks properly in actions, significantly slowing processes down. Fixes [#563](<[#563](https://github.com/mobxjs/mobx-state-tree/issues/563)>)

# 1.3.0

-   Significantly improved the undo/redo manager. The undo manager now supports groups. See [#504](https://github.com/mobxjs/mobx-state-tree/pull/504) by @robinfehr! See the [updated docs](https://github.com/mobxjs/mobx-state-tree/blob/master/packages/mst-middlewares/README.md#undomanager) for more details.
-   Significantly improved performance, improvements of 20% could be expected, but changes of course per case. See [#553](https://github.com/mobxjs/mobx-state-tree/pull/553)
-   Implemented `actionLogger` middleware, which logs most events for async actions
-   Slightly changed the order in which life cycle hooks are fired. `afterAttach` will no fire first on the parent, then on the children. So, unlike `afterCreate`, in `afterAttach` one can assume in `afterAttach that the parent has completely initialized.

# 1.2.1

-   1.2.0 didn't seem to be released correctly...

# 1.2.0

-   Introduced customizable reference types. See the [reference and identifiers](https://github.com/mobxjs/mobx-state-tree#references-and-identifiers) section.
-   Introduced `model.volatile` to more easily declare and reuse volatile instance state. Volatile state can contain arbitrary data, is shallowly observable and, like props, cannot be modified without actions. See [`model.volatile`](https://github.com/mobxjs/mobx-state-tree#model-volatile) for more details.

# 1.1.1

### Improvements

-   Fixed an issue where nodes where not always created correctly, see #534. Should fix #513 and #531.
-   All tests are now run in both PROD and non PROD configurations, after running into some bugs that only occurred in production builds.
-   Some internal optimizations have been applied (and many more will follow). Like having internal leaner node for immutable data. See #474
-   A lot of minor improvements on the docs

# 1.1.0

### Improvements

-   The concept of process (asynchronous actions) has been renamed to flows. (Mainly to avoid issues with bundlers)
-   We changed to a lerna setup which allows separately distributing middleware and testing examples with more ease
-   Every MST middleware is now shipped in a separate package named `mst-middlewares`. They are now written in TypeScript and fully transpiled to ES5 to avoid problems with uglifyjs in create-react-app bundling.
-   Introduced `createActionTrackingMiddleware`, this significantly simplifies writing middleware for common scenarios. Especially middleware that deals with asynchronous actions (flows)
-   Renamed `process` to `flow`. Deprecated `process`.
-   **BREAKING** As a result some middleware event names have also been changed. If you have custom middlewares this change might affect you. Rename middleware event type prefixes starting with `process` to now start with `flow`.

### Fixes

-   Fixed nested maps + environments not working correctly, [#447](https://github.com/mobxjs/mobx-state-tree/pull/447) by @xaviergonz
-   Improved typescript typings for enumerations, up to 50 values are now supported [#424](https://github.com/mobxjs/mobx-state-tree/pull/447) by @danielduwaer

# 1.0.2

-   Introduced `modelType.extend` which allows creating views and actions with shared state.

# 1.0.1

### Features

-   Added the middlewares `atomic` and types `TimeTraveller`, `UndoManager`. Check out the [docs](https://github.com/mobxjs/mobx-state-tree/blob/master/docs/middleware.md)!
-   Introduced `createActionTrackingMiddleware` to simplify the creation of middleware that support complex async processes
-   exposed `typecheck(type, value)` as public api (will ignore environment flags)

### Improvements

-   `getEnv` will return an empty object instead of throwing when a tree was initialized without environment
-   Fixed issue where patches generated for nested maps were incorrect (#396)
-   Fixed the escaping of (back)slashes in JSON paths (#405)
-   Improved the algorithm that reconcile items in an array (#384)
-   Assigning a node that has an environment to a parent is now allowed, as long as the environment is strictly the same (#387)
-   Many minor documentation improvements. Thanks everybody who created a PR!

# 1.0.0

No changes

# 0.12.0

-   **BREAKING** The redux utilities are no longer part of the core package, but need to be imported from `mobx-state-tree/middleware/redux`.

# 0.11.0

### Breaking changes

-   **BREAKING** `onAction` middleware no longer throws when encountering unserializable arguments. Rather, it serializes a struct like `{ $MST_UNSERIALIZABLE: true, type: "someType" }`. MST Nodes are no longer automatically serialized. Rather, one should either pass 1: an id, 2: a (relative) path, 3: a snapshot
-   **BREAKING** `revertPatch` has been dropped. `IReversableJsonPatch` is no longer exposed, instead use the inverse patches generated by `onPatch`
-   **BREAKING** some middleware events have been renamed: `process_yield` -> `process_resume`, `process_yield_error` -> `process_resume_error`, to make it less confusing how these events relate to `yield` statements.
-   **BREAKING** patchRecorder's field `patches` has been renamed to `rawPatches,`cleanPatches`to`patches`, and`inversePatches` was added.

### New features

-   Introduced `decorate(middleware, action)` to easily attach middleware to a specific action
-   Handlers passed to `onPatch(handler: (patch, inversePatch) => void)` now receive as second argument the inverse patch of the emitted patch
-   `onAction` lister now supports an `attachAfter` parameter
-   Middleware events now also contain `parentId` (id of the causing action, `0` if none) and `tree` (the root of context)

### Fixes

-   ReduxDevTools connection is no longer one step behind [#287](https://github.com/mobxjs/mobx-state-tree/issues/287)
-   Middleware is no longer run as part of the transaction of the targeted action
-   Fixed representation of `union` types in error messages

# 0.10.3

-   **BREAKISH** Redefining lifecycle hooks will now automatically compose them, implements [#252](https://github.com/mobxjs/mobx-state-tree/issues/252)
-   Added dev-only checks, typecheck will be performed only in dev-mode and top-level API-calls will be checked.
-   The internal types `IMiddleWareEvent`, `IMiddlewareEventType`, `ISerializedActionCall` are now exposed (fixes [#315](https://github.com/mobxjs/mobx-state-tree/issues/315))

# 0.10.2

-   Object model instances no longer share a prototype.

# 0.10.1

-   Removed accidental dependency on the codemod

# 0.10.0

-   **BREAKING** the syntax to define model types has been updated. See the [updated docs](https://github.com/mobxjs/mobx-state-tree#creating-models) or the original proposal:[#282](https://github.com/mobxjs/mobx-state-tree/pull/286), but no worries, theres a codemod! :D
-   **BREAKING** `preProcessSnapshot` hook is no longer a normal hook that can be defined as action. Instead, it should be defined on the type using `types.model(...).preProcessSnapshot(value => value)`
-   **BREAKING** Asynchronous process should now be defined using `process`. See this [example](https://github.com/mobxjs/mobx-state-tree/blob/adba1943af263898678fe148a80d3d2b9f8dbe63/examples/bookshop/src/stores/BookStore.js#L25) or the [asynchronous action docs](https://github.com/mobxjs/mobx-state-tree/blob/master/docs/async-actions.md).

**How to run the codemod?**

The codemod is provided as npm package command line tool. It has been written using the TypeScript parser, so it will successfully support either TS or regular JavaScript source files.

To run the codemod, you need to first install it globally by `npm install -g mst-codemod-to-0.10`.
After that, the `mst-codemod-to-0.10` command will be available in your command line.

To perform the codemod, you need to call in your command line `mst-codemod-to-0.10` followed by the filename you want to codemod. A `.bak` file with the original source will be created for backup purposes, and the file you provided will be updated to the new syntax! Have fun!

PS: You could also use `npx` instead of installing the codemod globally! :)

# 0.9.5

-   Asynchronous actions are now a first class concept in mobx-state-tree. See the [docs](https://github.com/mobxjs/mobx-state-tree/blob/master/docs/async-actions.md)

# 0.9.4

-   Introduced `types.null` and `types.undefined`
-   Introduced `types.enumeration(name?, options)`

# 0.9.3

-   Fix `note that a snapshot is compatible` when assigning a type to an optional version of itself
-   Fix error when deleting a non existing item from a map [#255](https://github.com/mobxjs/mobx-state-tree/issues/255)
-   Now all required TypeScript interfaces are exported in the main mobx-state-tree package [#256](https://github.com/mobxjs/mobx-state-tree/issues/256)

# 0.9.2

Introduced the concept of reverse patches, see [#231](https://github.com/mobxjs/mobx-state-tree/pull/231/)

-   Introduced the `revertPatch` operation, that takes a patch or list of patches, and reverse applies it to the target.
-   `onPatch` now takes a second argument, `includeOldValue`, defaulting to `false`, which, if set to true, includes in the patch any value that is being overwritten as result of the patch. Setting this option to true produces patches that can be used with `revertPatch`
-   `patchRecorder` now introduces additional fields / methods to be able to reverse apply changes: `patchRecorder.cleanPatches`, `patchRecorder.undo`

# 0.9.1

-   Applying a snapshot or patches will now emit an action as well. The name of the emitted action will be `@APPLY_PATCHES`resp `@APPLY_SNAPSHOT`. See [#107](https://github.com/mobxjs/mobx-state-tree/issues/107)
-   Fixed issue where same Date instance could'nt be used two times in the same state tree [#229](https://github.com/mobxjs/mobx-state-tree/issues/229)
-   Fixed issue with reapplying snapshots to Date field resulting in snapshot typecheck error[#233](https://github.com/mobxjs/mobx-state-tree/issues/233)
-   Declaring `types.maybe(types.frozen)` will now result into an error [#224](https://github.com/mobxjs/mobx-state-tree/issues/224)
-   Added support for Mobx observable arrays in type checks [#221](https://github.com/mobxjs/mobx-state-tree/issues/221) (from [alessioscalici](https://github.com/alessioscalici))

# 0.9.0

-   **BREAKING** Removed `applyPatches` and `applyActions`. Use `applyPatch` resp. `applyAction`, as both will now also accept an array as argument
-   **BREAKING** `unprotect` and `protect` can only be applied at root nodes to avoid confusing scenarios Fixed [#180](https://github.com/mobxjs/mobx-state-tree/issues/180)
-   Fixed [#141](https://github.com/mobxjs/mobx-state-tree/issues/141), actions / views are no longer wrapped in dynamically generated functions for a better debugging experience
-   Small improvements to typings, fixed compilation issues with TypeScript 2.4.1.
-   Fixed issues where `compose` couldn't overwrite getters. [#209](https://github.com/mobxjs/mobx-state-tree/issues/209), by @homura
-   Fixed CDN links in readme
-   Added TodoMVC to the examples section

# 0.8.2

-   Fixed issue in rollup module bundle

# 0.8.1

-   Fixed issue in release script, rendering 0.8.0 useless

# 0.8.0

-   **BREAKING** Dropped `types.extend` in favor of `types.compose`. See [#192](https://github.com/mobxjs/mobx-state-tree/issues/192)
-   Introduced the lifecycle hooks `preProcessSnapshot` and `postProcessSnapshot`. See [#203](https://github.com/mobxjs/mobx-state-tree/pull/203) / [#100](https://github.com/mobxjs/mobx-state-tree/issues/100)
-   Use rollup as bundler [#196](https://github.com/mobxjs/mobx-state-tree/pull/196)

# 0.7.3

-   Introduced the concept of volatile / local state in models. See [#168](https://github.com/mobxjs/mobx-state-tree/issues/168), or [docs](https://github.com/mobxjs/mobx-state-tree/tree/master#volatile-state)
-   Fixed issue with types.map() with types.identifier(types.number) [#191](https://github.com/mobxjs/mobx-state-tree/issues/191) reported by @boatkorachal
-   Fixed issue with reconciler that affected types.map when node already existed at that key reported by @boatkorachal [#191](https://github.com/mobxjs/mobx-state-tree/issues/191)

# 0.7.2

-   Fixed `cannot read property resolve of undefined` thanks to @cpunion for reporting, now value of dead nodes will be undefined. [#186](https://github.com/mobxjs/mobx-state-tree/issues/186)
-   Fixed `[LateType] is not defined` thanks to @amir-arad for reporting, when using late as model property type [#187](https://github.com/mobxjs/mobx-state-tree/issues/187)
-   Fixed `Object.freeze can only be called on Object` thanks to @ds300 for reporting, when using MST on a ReactNative environment [#189](https://github.com/mobxjs/mobx-state-tree/issues/189)
-   Now the entire codebase is prettier! :D [#187](https://github.com/mobxjs/mobx-state-tree/issues/187)

# 0.7.1

-   Fixed `array.remove` not working

# 0.7.0

The type system and internal administration has been refactoring, making the internals both simpler and more flexible.
Things like references and identifiers are now first class types, making them much better composable. [#152](https://github.com/mobxjs/mobx-state-tree/issues/152)

-   **BREAKING** References with a predefined lookup path are no longer supported. Instead of that, identifiers are now looked up in the entire tree. For that reasons identifiers now have to be unique in the entire tree, per type.
-   **BREAKING** `resolve` is renamed to `resolvePath`
-   Introduced `resolveIdentifier(type, tree, identifier)` to find objects by identifier
-   **BREAKING** `types.reference` is by default non-nullable. For nullable identifiers, use `types.maybe(types.reference(X))`
-   Many, many improvements. Related open issues will be updated.
-   **BREAKING** `isMST` is renamed to `isStateTreeNode`

# 0.6.3

-   Fixed issue with array/maps of union types @abruzzihraig [#151](https://github.com/mobxjs/mobx-state-tree/issues/151)
-   Make types.extend support computed attributes @cpunion [#169](https://github.com/mobxjs/mobx-state-tree/issues/169)
-   Fixed issue with map of primitive types and applySnapshot @pioh [#155](https://github.com/mobxjs/mobx-state-tree/issues/155)
-   Better type declarations for union, up to 10 supported types

# 0.6.2

-   Fixed issue where arrays where not properly serialized as action argument

# 0.6.1

-   Improved reporting of Type.is(), now it returns a fine grained report of why the provided value is not applicable.

```
[mobx-state-tree] Error while converting [{}] to AnonymousModel[]:
at path "/name" snapshot undefined is not assignable to type: string.
at path "/quantity" snapshot undefined is not assignable to type: number.
```

-   Fixed support for `types.reference` in combination with `types.late`, by @robinfehr

# 0.6.0

-   **BREAKING** `types.withDefault` has been renamed to `types.optional`
-   **BREAKING** Array and map types can no longer be left out of snapshots by default. Use `optional` to make them optional in the snapshot
-   **BREAKING** Literals no longer have a default value by default (use optional + literal instead)
-   **BREAKING** Disabled inlining type.model definitions as introduced in 0.5.1; to many subtle issues
-   Improved identifier support, they are no properly propagated through utility types like `maybe`, `union` etc
-   Fixed issue where fields where not referred back to default when a partial snapshot was provided
-   Fixed #122: `types.identifier` now also accepts a subtype to override the default string type; e.g. `types.identifier(types.number)`

# 0.5.1

-   Introduced support for lazy evaluating values in `withDefault`, useful to generate UUID's, timestamps or non-primitive default values
-   ~~It is now possible to define something like~~ Removed in 0.6.0

```javascript
const Box = types.model({
    point: {
        x: 10,
        y: 10
    }
}
```

Where the type of `point` property is inferred to `point: types.withDefault(types.model({ x: 10, y: 10}), () => ({ x: 10, y: 10 }))`

# 0.5.0

-   ** BREAKING ** protection is now enabled by default (#101)
-   ** BREAKING ** it is no longer possible to read values from a dead object. Except through `getSnapshot` or `clone` (#102)
-   ** BREAKING ** `types.recursive` has been removed in favor of `types.late`
-   Introduced `unprotect`, to disable protection mode for a certain instance. Useful in `afterCreate` hooks
-   Introduced `types.late`. Usage: `types.late(() => typeDefinition)`. Can be used for circular / recursive type definitions, even across files. See `test/circular(1|2).ts` for an example (#74)

# 0.4.0

**BREAKING** `types.model` no requires 2 parameters to define a model. The first parameter defines the properties, derived values and view functions. The second argument is used to define the actions. For example:

```javascript
const Todo = types.model("Todo", {
    done: types.boolean,
    toggle() {
        this.done = !this.done
    }
})
```

Now should be defined as:

```javascript
const Todo = types.model(
    "Todo",
    {
        done: types.boolean
    },
    {
        toggle() {
            this.done = !this.done
        }
    }
)
```

It is still possible to define functions on the first object. However, those functions are not considered to be actions, but views. They are not allowed to modify values, but instead should produce a new value themselves.

# 0.3.3

-   Introduced lifecycle hooks `afterCreate`, `afterAttach`, `beforeDetach`, `beforeDestroy`, implements #76
-   Introduced the convenience method `addDisposer(this, cb)` that can be used to easily destruct reactions etc. which are set up in `afterCreate`. See #76

# 0.3.2

-   Fix: actions where not bound automatically
-   Improved and simplified the reconciliation mechanism, fixed many edge cases
-   Improved the reference mechanism, fixed many edge cases
-   Improved performance

# 0.3.1

-   (re) introduced the concept of environments, which can be passed as second argument to `.create`, and picked up using `getEnv`

# 0.3.0

-   Removed `primitive` type, use a more specific type instead
-   Improved typescript typings of snapshots
-   Added `depth` parameter to `getParent` and `hasParent`
-   Separated the concepts of middleware and serializable actions. It is now possible to intercept, modify actions etc through `addMiddleWare`. `onAction` now uses middleware, if it is used, all parameters of actions should be serializable!

# 0.2.2

-   Introduced the concept of liveliness; if nodes are removed from the the tree because they are replaced by some other value, they will be marked as "died". This should help to early signal when people hold on to references that are not part of the tree anymore. To explicitly remove an node from a tree, with the intent to spawn a new state tree from it, use `detach`.
-   Introduced the convenience method `destroy` to remove a model from it's parent and mark it as dead.
-   Introduced the concept of protected trees. If a tree is protected using `protect`, it can only be modified through action, and not by mutating it directly anymore.

# 0.2.1

-   Introduced .Type and .SnapshotType to be used with TypeScript to get the type for a model

# 0.2.0

-   Renamed `createFactory` to `types.model` (breaking!)
-   Renamed `composeFactory` to `types.extend` (breaking!)
-   Actions should now be declared as `name(params) { body }`, instead of `name: action(function (params) { body})` (breaking!)
-   Models are no longer constructed by invoking the factory as function, but by calling `factory.create` (breaking!)
-   Introduced `identifier`
-   Introduced / improved `reference`
-   Greatly improved typescript support, type inference etc. However there are still limitations as the full typesystem of MST cannot be expressed in TypeScript. Especially concerning the type of snapshots and the possibility to use snapshots as first class value.<|MERGE_RESOLUTION|>--- conflicted
+++ resolved
@@ -1,11 +1,8 @@
 # next
 
-<<<<<<< HEAD
 -   Made type Typescript compilation when 'declarations' is set to true + type completion faster thanks to some type optimizations through [#1043](https://github.com/mobxjs/mobx-state-tree/pull/1043) by [@xaviergonz](https://github.com/xaviergonz)
-=======
 -   Fix for array reconciliation of union types with ids [#1045](https://github.com/mobxjs/mobx-state-tree/issues/1045) through [#1047](https://github.com/mobxjs/mobx-state-tree/pull/1047) by [@xaviergonz](https://github.com/xaviergonz)
 -   Fixed bug where the eager option for the union type defaulted to true when no options argument was passed but false when it was passed. Now they both default to true when not specified. Fixed through [#1046](https://github.com/mobxjs/mobx-state-tree/pull/1046) by [@xaviergonz](https://github.com/xaviergonz)
->>>>>>> 6c5a743f
 
 # 3.5.0
 
