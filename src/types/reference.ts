import {isObservableArray, isObservableMap} from "mobx"
import {IModel, IFactory, isFactory, isModel} from "../core/factories"
import {resolve} from "../top-level-api"
import {invariant, fail} from "../utils"
import { getNode, getRelativePath } from "../core/node"

export interface IReference {
    $ref: string
}

export interface IReferenceDescription {
    getter: (value: any) => any
    setter: (value: any) => any
    isReference: true
}

<<<<<<< HEAD
export function reference<T>(factory: IFactory<any, T>, basePath?: string): T {
    if (arguments.length === 1)
        return createGenericRelativeReference(factory) as any
    else
        return createReferenceWithBasePath(factory, basePath!) as any
}

function createGenericRelativeReference(factory: IFactory<any, any>): IReferenceDescription {
=======
export function reference<T>(path: string): T;
export function reference<T>(getter: IReferenceGetter<T>, setter?: IReferenceSetter<T>): T;
export function reference<T>(factory: IFactory<any, T>): T;
export function reference(arg1: any, arg2?: any) {
    if (isFactory(arg1))
        return createGenericRelativeReference(arg1)
    if (typeof arg1 === "string")
        return createRelativeReferenceTo(arg1)
>>>>>>> be42cdbe
    return {
        isReference: true,
        getter: function (this: IModel, identifier: IReference | null | undefined): any {
            if (identifier === null || identifier === undefined)
                return identifier
            // TODO: would be better to test as part of snapshot...
            invariant(typeof identifier.$ref === "string", "Expected a reference in the format `{ $ref: ... }`")
            return resolve(this, identifier.$ref)
        },
        setter: function(this: IModel, value: IModel): IReference {
            if (value === null || value === undefined)
                return value
            invariant(isModel(value), `Failed to assign a value to a reference; the value is not a model instance`)
            invariant(factory.is(value), `Failed to assign a value to a reference; the value is not a model of type ${factory}`)
            const base = getNode(this)
            const target = getNode(value)
            invariant(base.root === target.root, `Failed to assign a value to a reference; the value should already be part of the same model tree`)
            return { $ref: getRelativePath(base, target) }
        }
    }
}

function createReferenceWithBasePath(factory: IFactory<any, any>, path: string): IReferenceDescription {
    const targetIdAttribute = path.split("/").slice(-1)[0]
    path = path.split("/").slice(0, -1).join("/")

    return {
        isReference: true,
        getter: function (this: IModel, identifier: string | null | undefined): any {
            if (identifier === null || identifier === undefined)
                return identifier
            const targetCollection = resolve(this, `${path}`)
            if (isObservableArray(targetCollection)) {
                return targetCollection.find(item => item && item[targetIdAttribute] === identifier)
            } else if (isObservableMap(targetCollection)) {
                const child = targetCollection.get(identifier)
                invariant(!child || child[targetIdAttribute] === identifier, `Inconsistent collection, the map entry under key '${identifier}' should have property '${targetIdAttribute}' set to value '${identifier}`)
                return child
            } else
                return fail("References with base paths should point to either an `array` or `map` collection")
        },
        setter: function(this: IModel, value: IModel): string {
            if (value === null || value === undefined)
                return value
            invariant(isModel(value), `Failed to assign a value to a reference; the value is not a model instance`)
            invariant(factory.is(value), `Failed to assign a value to a reference; the value is not a model of type ${factory}`)
            const base = getNode(this)
            const target = getNode(value)
            invariant(base.root === target.root, `Failed to assign a value to a reference; the value should already be part of the same model tree`)
            const identifier = value[targetIdAttribute]
            const targetCollection = resolve(this, `${path}`)
            if (isObservableArray(targetCollection)) {
                invariant(targetCollection.indexOf(value) !== -1, `The assigned value is not part of the collection the reference resolves to`)
            } else if (isObservableMap(targetCollection)) {
                invariant(targetCollection.get(identifier) === value, `The assigned value was not found in the collection the reference resolves to, under key '${identifier}'`)
            } else
                return fail("References with base paths should point to either an `array` or `map` collection")
            return identifier
        }
    }
<<<<<<< HEAD
}

export function isReferenceFactory(thing): thing is IReferenceDescription {
=======
    Object.defineProperty(res, name, {
        get: function() {
            // Optimization: reuse closures based on the same name or configuration
            const id = this[sourceIdAttribute]
            return id ? ref.getter(id, this, name) : null
        },
        set: function(v) {
            invariant(getNode(this).isRunningAction(), `Reference '${name}' can only be modified from within an action`)
            this[sourceIdAttribute] = v ? ref.setter(v, this, name) : ""
        },
        enumerable: true
    })
    return res
}

function unwritableReference(_: any, owner: any, propertyName: any) {
    return fail(`Cannot assign a new value to the reference '${propertyName}', the reference is read-only`)
}

export function isReferenceFactory(thing: any) {
>>>>>>> be42cdbe
    return thing.isReference === true
}<|MERGE_RESOLUTION|>--- conflicted
+++ resolved
@@ -14,7 +14,6 @@
     isReference: true
 }
 
-<<<<<<< HEAD
 export function reference<T>(factory: IFactory<any, T>, basePath?: string): T {
     if (arguments.length === 1)
         return createGenericRelativeReference(factory) as any
@@ -23,16 +22,6 @@
 }
 
 function createGenericRelativeReference(factory: IFactory<any, any>): IReferenceDescription {
-=======
-export function reference<T>(path: string): T;
-export function reference<T>(getter: IReferenceGetter<T>, setter?: IReferenceSetter<T>): T;
-export function reference<T>(factory: IFactory<any, T>): T;
-export function reference(arg1: any, arg2?: any) {
-    if (isFactory(arg1))
-        return createGenericRelativeReference(arg1)
-    if (typeof arg1 === "string")
-        return createRelativeReferenceTo(arg1)
->>>>>>> be42cdbe
     return {
         isReference: true,
         getter: function (this: IModel, identifier: IReference | null | undefined): any {
@@ -82,7 +71,7 @@
             const base = getNode(this)
             const target = getNode(value)
             invariant(base.root === target.root, `Failed to assign a value to a reference; the value should already be part of the same model tree`)
-            const identifier = value[targetIdAttribute]
+            const identifier = (value as any)[targetIdAttribute]
             const targetCollection = resolve(this, `${path}`)
             if (isObservableArray(targetCollection)) {
                 invariant(targetCollection.indexOf(value) !== -1, `The assigned value is not part of the collection the reference resolves to`)
@@ -93,31 +82,8 @@
             return identifier
         }
     }
-<<<<<<< HEAD
 }
 
-export function isReferenceFactory(thing): thing is IReferenceDescription {
-=======
-    Object.defineProperty(res, name, {
-        get: function() {
-            // Optimization: reuse closures based on the same name or configuration
-            const id = this[sourceIdAttribute]
-            return id ? ref.getter(id, this, name) : null
-        },
-        set: function(v) {
-            invariant(getNode(this).isRunningAction(), `Reference '${name}' can only be modified from within an action`)
-            this[sourceIdAttribute] = v ? ref.setter(v, this, name) : ""
-        },
-        enumerable: true
-    })
-    return res
-}
-
-function unwritableReference(_: any, owner: any, propertyName: any) {
-    return fail(`Cannot assign a new value to the reference '${propertyName}', the reference is read-only`)
-}
-
-export function isReferenceFactory(thing: any) {
->>>>>>> be42cdbe
+export function isReferenceFactory(thing: any): thing is IReferenceDescription {
     return thing.isReference === true
 }