import { observable, ObservableMap, IMapChange, IMapWillChange, action, intercept, observe, extras, isObservableMap } from "mobx"
import { getStateTreeNode, escapeJsonPath, IJsonPatch, Node, createNode, isStateTreeNode } from "../../core"
import { addHiddenFinalProp, fail, isMutable, isPlainObject } from "../../utils"
import { IType, IComplexType, TypeFlags, isType, ComplexType } from "../type"
import { IContext, IValidationResult, typeCheckFailure, flattenTypeErrors, getContextForPath } from "../type-checker"

interface IMapFactoryConfig {
    isMapFactory: true
}

export interface IExtendedObservableMap<T> extends ObservableMap<T> {
    put(value: T | any): this // downtype to any, again, because we cannot type the snapshot, see
}

export function mapToString(this: ObservableMap<any>) {
    return `${getStateTreeNode(this)}(${this.size} items)`
}

function put(this: ObservableMap<any>, value: any) {
    if (!(!!value)) fail(`Map.put cannot be used to set empty values`)
    let node: Node
    if (isStateTreeNode(value)) {
        node = getStateTreeNode(value)
    } else if (isMutable(value)) {
        const targetType = (getStateTreeNode(this).type as MapType<any, any>).subType
        node = getStateTreeNode(targetType.create(value))
    } else {
        return fail(`Map.put can only be used to store complex values`)
    }
    if (!node.identifierAttribute) fail(`Map.put can only be used to store complex values that have an identifier type attribute`)
    this.set(node.identifier!, node.getValue())
    return this
}

export class MapType<S, T> extends ComplexType<{[key: string]: S}, IExtendedObservableMap<T>> {
    shouldAttachNode = true
    subType: IType<any, any>
    readonly flags = TypeFlags.Map

    constructor(name: string, subType: IType<any, any>) {
        super(name)
        this.subType = subType
    }
    
    instantiate(parent: Node | null, subpath: string, environment: any, snapshot: S): Node {
        return createNode(this, parent, subpath, environment, snapshot, this.createNewInstance, this.finalizeNewInstance)
    }

    describe() {
        return "Map<string, " + this.subType.describe() + ">"
    }

    createNewInstance = () => {
        // const identifierAttr = getIdentifierAttribute(this.subType)
        const map = observable.shallowMap()
        addHiddenFinalProp(map, "put", put)
        addHiddenFinalProp(map, "toString", mapToString)
        return map
    }

    finalizeNewInstance = (node: Node, snapshot: any) => {
        const instance = node.storedValue as ObservableMap<any>;
        extras.interceptReads(instance, node.unbox)
        intercept(instance, c => this.willChange(c))
        observe(instance, this.didChange)
        node.applySnapshot(snapshot)
    }

    getChildren(node: Node): Node[] {
        return (node.storedValue as ObservableMap<any>).values()
    }

    getChildNode(node: Node, key: string): Node {
        const childNode = node.storedValue.get(key)
        if (!childNode)
            fail("Not a child" + key)
        return childNode
    }

    willChange(change: IMapWillChange<any>): IMapWillChange<any> | null {
        const node = getStateTreeNode(change.object)
        node.assertWritable()

        switch (change.type) {
            case "update":
                {
                    const {newValue} = change
                    const oldValue = change.object.get(change.name)
                    if (newValue === oldValue)
                        return null
                    change.newValue = this.subType.reconcile(node.getChildNode(change.name), change.newValue)
                    this.verifyIdentifier(change.name, change.newValue as Node)
                }
                break
            case "add":
                {
                    change.newValue = this.subType.instantiate(node, change.name, undefined, change.newValue)
                    this.verifyIdentifier(change.name, change.newValue as Node)
                }
                break
            case "delete":
                {
                    node.getChildNode(change.name).die()
                }
                break
        }
        return change
    }

    private verifyIdentifier(expected: string, node: Node) {
        const identifier = node.identifier
        if (identifier !== null && identifier !== expected)
            fail(`A map of objects containing an identifier should always store the object under their own identifier. Trying to store key '${identifier}', but expected: '${expected}'`)
    }

    getValue(node: Node): any {
        return node.storedValue
    }

    getSnapshot(node: Node): { [key: string]: any } {
        const res: {[key: string]: any} = {}
        node.getChildren().forEach(childNode => {
            res[childNode.subpath] = childNode.snapshot
        })
        return res
    }

    didChange(change: IMapChange<any>): void {
        const node = getStateTreeNode(change.object)
        switch (change.type) {
            case "update":
            case "add":
                return void node.emitPatch({
                    op: change.type === "add" ? "add" : "replace",
                    path: escapeJsonPath(change.name),
                    value: node.getChildNode(change.name).snapshot
                }, node)
            case "delete":
                return void node.emitPatch({
                    op: "remove",
                    path: escapeJsonPath(change.name)
                }, node)
        }
    }

    applyPatchLocally(node: Node, subpath: string, patch: IJsonPatch): void {
        const target = node.storedValue as ObservableMap<any>
        switch (patch.op) {
            case "add":
            case "replace":
                target.set(subpath, patch.value)
                break
            case "remove":
                target.delete(subpath)
                break
        }
    }

    @action applySnapshot(node: Node, snapshot: any): void {
        node.pseudoAction(() => {
            const target = node.storedValue as ObservableMap<any>
            const currentKeys: { [key: string]: boolean } = {}
            target.keys().forEach(key => { currentKeys[key] = false })
            // Don't use target.replace, as it will throw all existing items first
            Object.keys(snapshot).forEach(key => {
<<<<<<< HEAD
                target.set(key, snapshot[key])
=======
                const item = snapshot[key]
                if (identifierAttr && item && typeof item === "object" && key !== item[identifierAttr])
                    fail(`A map of objects containing an identifier should always store the object under their own identifier. Trying to store key '${key}', but expected: '${item[identifierAttr]}'`)
                // if snapshot[key] is non-primitive, and this.get(key) has a Node, update it, instead of replace
                if (key in currentKeys && !isPrimitive(item)) {
                    maybeMST(
                        target.get(key),
                        propertyNode => {
                            // update existing instance
                            propertyNode.applySnapshot(item)
                        },
                        () => {
                            target.set(key, item)
                        }
                    )
                } else {
                    target.set(key, item)
                }
>>>>>>> e5f213c9
                currentKeys[key] = true
            })
            Object.keys(currentKeys).forEach(key => {
                if (currentKeys[key] === false)
                    target.delete(key)
            })
        })
    }

    getChildType(key: string): IType<any, any> {
        return this.subType
    }

    isValidSnapshot(value: any, context: IContext): IValidationResult {
        if (!isPlainObject(value)) {
            return typeCheckFailure(context, value)
        }

        return flattenTypeErrors(
            Object.keys(value).map(
                (path) => this.subType.validate(value[path], getContextForPath(context, path, this.subType))
            )
        )
    }

    getDefaultSnapshot() {
        return {}
    }

    removeChild(node: Node, subpath: string) {
        (node.storedValue as ObservableMap<any>).delete(subpath)
    }
}

export function map<S, T>(subtype: IType<S, T>): IComplexType<{[key: string]: S}, IExtendedObservableMap<T>> {
    return new MapType<S, T>(`map<string, ${subtype.name}>`, subtype)
}

export function isMapFactory<S, T>(type: any): type is IComplexType<{[key: string]: S}, IExtendedObservableMap<T>> {
    return isType(type) && ((type as IType<any, any>).flags & TypeFlags.Map) > 0
}<|MERGE_RESOLUTION|>--- conflicted
+++ resolved
@@ -41,7 +41,7 @@
         super(name)
         this.subType = subType
     }
-    
+
     instantiate(parent: Node | null, subpath: string, environment: any, snapshot: S): Node {
         return createNode(this, parent, subpath, environment, snapshot, this.createNewInstance, this.finalizeNewInstance)
     }
@@ -163,28 +163,7 @@
             target.keys().forEach(key => { currentKeys[key] = false })
             // Don't use target.replace, as it will throw all existing items first
             Object.keys(snapshot).forEach(key => {
-<<<<<<< HEAD
                 target.set(key, snapshot[key])
-=======
-                const item = snapshot[key]
-                if (identifierAttr && item && typeof item === "object" && key !== item[identifierAttr])
-                    fail(`A map of objects containing an identifier should always store the object under their own identifier. Trying to store key '${key}', but expected: '${item[identifierAttr]}'`)
-                // if snapshot[key] is non-primitive, and this.get(key) has a Node, update it, instead of replace
-                if (key in currentKeys && !isPrimitive(item)) {
-                    maybeMST(
-                        target.get(key),
-                        propertyNode => {
-                            // update existing instance
-                            propertyNode.applySnapshot(item)
-                        },
-                        () => {
-                            target.set(key, item)
-                        }
-                    )
-                } else {
-                    target.set(key, item)
-                }
->>>>>>> e5f213c9
                 currentKeys[key] = true
             })
             Object.keys(currentKeys).forEach(key => {
